--- conflicted
+++ resolved
@@ -162,15 +162,9 @@
 			logger:       input.Logger.Named("deployment-service"),
 			logPersister: persister,
 			client:       pipedapiClient,
-<<<<<<< HEAD
+			toolRegistry: toolregistry.NewToolRegistry(pipedapiClient),
 		}); err != nil {
 			input.Logger.Error("failed to set fields", zap.Error(err))
-=======
-			toolRegistry: toolregistry.NewToolRegistry(pipedapiClient),
-		})
-		if err := deploymentServiceServer.setConfig(cfg.Config); err != nil {
-			input.Logger.Error("failed to set configuration", zap.Error(err))
->>>>>>> a64d83d8
 			return err
 		}
 		var (
