// Copyright 2024 The PipeCD Authors.
//
// Licensed under the Apache License, Version 2.0 (the "License");
// you may not use this file except in compliance with the License.
// You may obtain a copy of the License at
//
//     http://www.apache.org/licenses/LICENSE-2.0
//
// Unless required by applicable law or agreed to in writing, software
// distributed under the License is distributed on an "AS IS" BASIS,
// WITHOUT WARRANTIES OR CONDITIONS OF ANY KIND, either express or implied.
// See the License for the specific language governing permissions and
// limitations under the License.

package planpreview

import (
	"context"
	"encoding/json"
	"fmt"
	"io"
	"os"
	"sort"
	"strings"
	"time"

	"github.com/spf13/cobra"
	"google.golang.org/grpc/codes"
	"google.golang.org/grpc/status"

	"github.com/pipe-cd/pipecd/pkg/app/pipectl/client"
	"github.com/pipe-cd/pipecd/pkg/app/server/service/apiservice"
	"github.com/pipe-cd/pipecd/pkg/cli"
	"github.com/pipe-cd/pipecd/pkg/model"
)

const (
	defaultTimeout            = 10 * time.Minute
	defaultPipedHandleTimeout = 5 * time.Minute
	defaultCheckInterval      = 10 * time.Second
	labelEnvKey               = "env"
)

type command struct {
	repoRemoteURL      string
	headBranch         string
	headCommit         string
	baseBranch         string
	out                string
	timeout            time.Duration
	pipedHandleTimeout time.Duration
	checkInterval      time.Duration
	sortLabelKeys      []string

	clientOptions *client.Options
}

func NewCommand() *cobra.Command {
	c := &command{
		clientOptions:      &client.Options{},
		pipedHandleTimeout: defaultPipedHandleTimeout,
		timeout:            defaultTimeout,
		checkInterval:      defaultCheckInterval,
	}
	cmd := &cobra.Command{
		Use:   "plan-preview",
		Short: "Show plan preview against the specified commit.",
		RunE:  cli.WithContext(c.run),
	}

	c.clientOptions.RegisterPersistentFlags(cmd)

	cmd.Flags().StringVar(&c.repoRemoteURL, "repo-remote-url", c.repoRemoteURL, "The remote URL of Git repository.")
	cmd.Flags().StringVar(&c.headBranch, "head-branch", c.headBranch, "The head branch of the change.")
	cmd.Flags().StringVar(&c.headCommit, "head-commit", c.headCommit, "The SHA of the head commit.")
	cmd.Flags().StringVar(&c.baseBranch, "base-branch", c.baseBranch, "The base branch of the change.")
	cmd.Flags().StringVar(&c.out, "out", c.out, "Write planpreview result to the given path.")
	cmd.Flags().DurationVar(&c.timeout, "timeout", c.timeout, "Maximum amount of time this command has to complete. Default is 10m.")
	cmd.Flags().DurationVar(&c.pipedHandleTimeout, "piped-handle-timeout", c.pipedHandleTimeout, "Maximum amount of time that a Piped can take to handle. Default is 5m.")
	cmd.Flags().StringSliceVar(&c.sortLabelKeys, "sort-label-keys", c.sortLabelKeys, "The application label keys to sort the results by. If not specified, the results will be sorted by only PipedID and ApplicationName.")

	cmd.MarkFlagRequired("repo-remote-url")
	cmd.MarkFlagRequired("head-branch")
	cmd.MarkFlagRequired("head-commit")
	cmd.MarkFlagRequired("base-branch")

	return cmd
}

func (c *command) run(ctx context.Context, _ cli.Input) error {
	ctx, cancel := context.WithTimeout(ctx, c.timeout)
	defer cancel()

	cli, err := c.clientOptions.NewClient(ctx)
	if err != nil {
		return fmt.Errorf("failed to initialize client: %w", err)
	}
	defer cli.Close()

	req := &apiservice.RequestPlanPreviewRequest{
		RepoRemoteUrl: c.repoRemoteURL,
		HeadBranch:    c.headBranch,
		HeadCommit:    c.headCommit,
		BaseBranch:    c.baseBranch,
		Timeout:       int64(c.pipedHandleTimeout.Seconds()),
	}

	resp, err := cli.RequestPlanPreview(ctx, req)
	if err != nil {
		fmt.Printf("Failed to request plan-preview: %v\n", err)
		return err
	}
	if len(resp.Commands) == 0 {
		fmt.Println("There is no piped that is handling the given Git repository")
		return nil
	}
	fmt.Printf("Requested plan-preview, waiting for its results (commands: %v)\n", resp.Commands)

	getResults := func(commands []string) ([]*model.PlanPreviewCommandResult, error) {
		req := &apiservice.GetPlanPreviewResultsRequest{
			Commands:             commands,
			CommandHandleTimeout: int64(c.pipedHandleTimeout.Seconds()),
		}

		resp, err := cli.GetPlanPreviewResults(ctx, req)
		if err != nil {
			return nil, err
		}

		return resp.Results, nil
	}

	ticker := time.NewTicker(c.checkInterval)
	defer ticker.Stop()

	for {
		select {
		case <-ctx.Done():
			return ctx.Err()

		case <-ticker.C:
			results, err := getResults(resp.Commands)
			if err != nil {
				s := status.Convert(err)
				if s.Code() == codes.NotFound {
					fmt.Println(s.Message())
					fmt.Println("waiting...")
					break
				}
				fmt.Printf("Failed to retrieve plan-preview results: %v\n", err)
				return err
			}
			sortResults(results, c.sortLabelKeys)
			return printResults(results, os.Stdout, c.out)
		}
	}
}

// sortResults sorts the given results by pipedID and the given sortLabelKeys.
// If sortLabelKeys is not specified or the all values of sortLabelKeys are the same, it sorts by pipedID and ApplicationName.
func sortResults(allResults []*model.PlanPreviewCommandResult, sortLabelKeys []string) {
	sort.SliceStable(allResults, func(i, j int) bool {
		return allResults[i].PipedId < allResults[j].PipedId
	})
	for _, resultsPerPiped := range allResults {
		results := resultsPerPiped.Results
		sort.SliceStable(results, func(i, j int) bool {
			a, b := results[i], results[j]
			for _, key := range sortLabelKeys {
				if a.Labels[key] != b.Labels[key] {
					return a.Labels[key] < b.Labels[key]
				}
			}
			return a.ApplicationName < b.ApplicationName
		})
	}
}

func printResults(results []*model.PlanPreviewCommandResult, stdout io.Writer, outFile string) error {
	r := convert(results)

	// Print out a readable format to stdout.
	fmt.Fprint(stdout, r)

	if outFile == "" {
		return nil
	}

	// Write JSON format to the given file.
	data, err := json.Marshal(r)
	if err != nil {
		fmt.Printf("Failed to encode result to JSON: %v\n", err)
		return err
	}
	return os.WriteFile(outFile, data, 0644)
}

func convert(results []*model.PlanPreviewCommandResult) ReadableResult {
	out := ReadableResult{}
	for _, r := range results {
		if r.Error != "" {
			out.FailurePipeds = append(out.FailurePipeds, FailurePiped{
				PipedInfo: PipedInfo{
					PipedID:   r.PipedId,
					PipedName: r.PipedName,
					PipedURL:  r.PipedUrl,
				},
				Reason: r.Error,
			})
			continue
		}

		for _, a := range r.Results {
			appInfo := ApplicationInfo{
				ApplicationID:        a.ApplicationId,
				ApplicationName:      a.ApplicationName,
				ApplicationURL:       a.ApplicationUrl,
				ApplicationKind:      a.ApplicationKind.String(),
				ApplicationDirectory: a.ApplicationDirectory,
				Env:                  a.Labels[labelEnvKey],
				AllPluginNames:       strings.Join(a.PluginNames, ", "),
			}
<<<<<<< HEAD

=======
>>>>>>> 560f8c51
			if len(a.PluginPlanResults) > 0 {
				appInfo.PlannedPluginNames = toPlannedPluginNames(a.PluginPlanResults)
			}

			if a.Error != "" {
				out.FailureApplications = append(out.FailureApplications, FailureApplication{
					ApplicationInfo:   appInfo,
					Reason:            a.Error,
					PlanDetails:       string(a.PlanDetails),
					PluginPlanResults: a.PluginPlanResults,
				})
				continue
			}
			out.Applications = append(out.Applications, ApplicationResult{
				ApplicationInfo:   appInfo,
				SyncStrategy:      a.SyncStrategy.String(),
				PlanSummary:       string(a.PlanSummary),
				PlanDetails:       string(a.PlanDetails),
				NoChange:          a.NoChange,
				PluginPlanResults: a.PluginPlanResults,
			})
		}
	}

	return out
}

type ReadableResult struct {
	Applications        []ApplicationResult
	FailureApplications []FailureApplication
	FailurePipeds       []FailurePiped
}

type ApplicationResult struct {
	ApplicationInfo
	SyncStrategy string // QUICK_SYNC, PIPELINE
	// Deprecated: Use PluginPlanResults in pipedv1
	PlanSummary string
	// Deprecated: Use PluginPlanResults in pipedv1
	PlanDetails string
	NoChange    bool

	PluginPlanResults []*model.PluginPlanPreviewResult
}

type FailurePiped struct {
	PipedInfo
	Reason string
}

type FailureApplication struct {
	ApplicationInfo
	Reason string
	// Deprecated: Use PluginPlanResults in pipedv1
	PlanDetails string

	PluginPlanResults []*model.PluginPlanPreviewResult
}
type PipedInfo struct {
	PipedID   string
	PipedName string
	PipedURL  string
}

type ApplicationInfo struct {
	ApplicationID   string
	ApplicationName string
	ApplicationURL  string
	// Deprecated: Use PluginNames in pipedv1
	ApplicationKind      string // KUBERNETES, TERRAFORM, CLOUDRUN, LAMBDA, ECS
	ApplicationDirectory string
	Env                  string

	PlannedPluginNames string
	AllPluginNames     string
}

func toPlannedPluginNames(pluginPlanResults []*model.PluginPlanPreviewResult) string {
	m := make(map[string]struct{})
	keys := make([]string, 0, len(m))
	for _, ppr := range pluginPlanResults {
		if _, ok := m[ppr.PluginName]; !ok {
			m[ppr.PluginName] = struct{}{}
			keys = append(keys, ppr.PluginName)
		}
	}

	return strings.Join(keys, ", ")
}

func (r ReadableResult) String() string {
	var b strings.Builder
	if len(r.Applications)+len(r.FailureApplications)+len(r.FailurePipeds) == 0 {
		fmt.Fprintf(&b, "\nThere are no updated applications. It means no deployment will be triggered once this pull request got merged.\n")
		return b.String()
	}

	if len(r.Applications) > 0 {
		if len(r.Applications) > 1 {
			fmt.Fprintf(&b, "\nHere are plan-preview for %d applications:\n", len(r.Applications))
		} else {
			fmt.Fprintf(&b, "\nHere are plan-preview for 1 application:\n")
		}
		for i, app := range r.Applications {
			if len(app.AllPluginNames) == 0 {
				title := fmt.Sprintf("\n%d. app: %s, env: %s, kind: %s\n", i+1, app.ApplicationName, app.Env, app.ApplicationKind)
				if app.Env == "" {
					title = fmt.Sprintf("\n%d. app: %s, kind: %s\n", i+1, app.ApplicationName, app.ApplicationKind)
				}

				b.WriteString(title)
				fmt.Fprintf(&b, "  sync strategy: %s\n", app.SyncStrategy)
				fmt.Fprintf(&b, "  summary: %s\n", app.PlanSummary)
				fmt.Fprintf(&b, "  details:\n\n  ---DETAILS_BEGIN---\n%s\n  ---DETAILS_END---\n", app.PlanDetails)
			} else {
				title := fmt.Sprintf("\n%d. app: %s, env: %s, plan plugin(s): %s\n", i+1, app.ApplicationName, app.Env, app.PlannedPluginNames)
				if app.Env == "" {
					title = fmt.Sprintf("\n%d. app: %s, plan plugin(s): %s\n", i+1, app.ApplicationName, app.PlannedPluginNames)
				}

				b.WriteString(title)
				fmt.Fprintf(&b, "  sync strategy: %s\n", app.SyncStrategy)
				fmt.Fprintf(&b, "  plugin(s): %s\n", app.AllPluginNames)
				fmt.Fprintf(&b, "  summary:\n")
				for _, ppr := range app.PluginPlanResults {
					fmt.Fprintf(&b, "  - %s(%s): %s\n", ppr.PluginName, ppr.DeployTarget, ppr.PlanSummary)
				}
				fmt.Fprint(&b, "  details:\n\n")
				for _, ppr := range app.PluginPlanResults {
					fmt.Fprintf(&b, "  - %s(%s):\n", ppr.PluginName, ppr.DeployTarget)
					fmt.Fprintf(&b, "  ---DETAILS_BEGIN---\n%s\n  ---DETAILS_END---\n\n", ppr.PlanDetails)
				}
			}
		}
	}

	if len(r.FailureApplications) > 0 {
		if len(r.FailureApplications) > 1 {
			fmt.Fprintf(&b, "\nNOTE: An error occurred while building plan-preview for the following %d applications:\n", len(r.FailureApplications))
		} else {
			fmt.Fprintf(&b, "\nNOTE: An error occurred while building plan-preview for the following application:\n")
		}
		for i, app := range r.FailureApplications {
			if len(app.AllPluginNames) == 0 {
				title := fmt.Sprintf("\n%d. app: %s, env: %s, kind: %s\n", i+1, app.ApplicationName, app.Env, app.ApplicationKind)
				if app.Env == "" {
					title = fmt.Sprintf("\n%d. app: %s, kind: %s\n", i+1, app.ApplicationName, app.ApplicationKind)
				}

				b.WriteString(title)
				fmt.Fprintf(&b, "  reason: %s\n", app.Reason)
				if len(app.PlanDetails) > 0 {
					fmt.Fprintf(&b, "  details:\n\n  ---DETAILS_BEGIN---\n%s\n  ---DETAILS_END---\n", app.PlanDetails)
				}
			} else {
				title := fmt.Sprintf("\n%d. app: %s, env: %s, plugin(s): %s\n", i+1, app.ApplicationName, app.Env, app.AllPluginNames)
				if app.Env == "" {
					title = fmt.Sprintf("\n%d. app: %s, plugin(s): %s\n", i+1, app.ApplicationName, app.AllPluginNames)
				}

				b.WriteString(title)
				fmt.Fprintf(&b, "  reason: %s\n", app.Reason)
				if len(app.PluginPlanResults) > 0 {
					fmt.Fprint(&b, "  details:\n\n")
					for _, ppr := range app.PluginPlanResults {
						fmt.Fprintf(&b, "  - %s(%s):\n", ppr.PluginName, ppr.DeployTarget)
						fmt.Fprintf(&b, "  ---DETAILS_BEGIN---\n%s\n  ---DETAILS_END---\n\n", ppr.PlanDetails)
					}
				}
			}
		}
	}

	if len(r.FailurePipeds) > 0 {
		if len(r.FailurePipeds) > 1 {
			fmt.Fprintf(&b, "\nNOTE: An error occurred while building plan-preview for applications of the following %d Pipeds:\n", len(r.FailurePipeds))
		} else {
			fmt.Fprintf(&b, "\nNOTE: An error occurred while building plan-preview for applications of the following Piped:\n")
		}
		for i, piped := range r.FailurePipeds {
			fmt.Fprintf(&b, "\n%d. piped: %s (%s)\n", i+1, piped.PipedName, piped.PipedID)
			fmt.Fprintf(&b, "  reason: %s\n", piped.Reason)
		}
	}

	return b.String()
}<|MERGE_RESOLUTION|>--- conflicted
+++ resolved
@@ -220,10 +220,6 @@
 				Env:                  a.Labels[labelEnvKey],
 				AllPluginNames:       strings.Join(a.PluginNames, ", "),
 			}
-<<<<<<< HEAD
-
-=======
->>>>>>> 560f8c51
 			if len(a.PluginPlanResults) > 0 {
 				appInfo.PlannedPluginNames = toPlannedPluginNames(a.PluginPlanResults)
 			}
