--- conflicted
+++ resolved
@@ -37,13 +37,10 @@
     req.setOptions(opts);
     req.setPageSize(pageSize);
     req.setCursor(cursor);
-<<<<<<< HEAD
     req.setPageMinUpdatedAt(pageMinUpdatedAt);
-=======
     for (const label of options.labelsMap) {
       opts.getLabelsMap().set(label[0], label[1]);
     }
->>>>>>> 1755337b
   }
   return apiRequest(req, apiClient.listDeployments);
 };
