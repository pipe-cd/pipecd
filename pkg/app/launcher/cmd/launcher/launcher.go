// Copyright 2024 The PipeCD Authors.
//
// Licensed under the Apache License, Version 2.0 (the "License");
// you may not use this file except in compliance with the License.
// You may obtain a copy of the License at
//
//     http://www.apache.org/licenses/LICENSE-2.0
//
// Unless required by applicable law or agreed to in writing, software
// distributed under the License is distributed on an "AS IS" BASIS,
// WITHOUT WARRANTIES OR CONDITIONS OF ANY KIND, either express or implied.
// See the License for the specific language governing permissions and
// limitations under the License.

package launcher

import (
	"bytes"
	"context"
	"crypto/tls"
	"encoding/base64"
	"encoding/json"
	"fmt"
	"net/http"
	"os"
	"path/filepath"
	"runtime"
	"strings"
	"time"

	secretmanager "cloud.google.com/go/secretmanager/apiv1"
	secretmanagerpb "cloud.google.com/go/secretmanager/apiv1/secretmanagerpb"
	"github.com/aws/aws-sdk-go-v2/aws"
	awsconfig "github.com/aws/aws-sdk-go-v2/config"
	awssecretsmanager "github.com/aws/aws-sdk-go-v2/service/secretsmanager"
	awsssm "github.com/aws/aws-sdk-go-v2/service/ssm"
	"github.com/spf13/cobra"
	"go.uber.org/zap"
	"golang.org/x/sync/errgroup"
	"google.golang.org/grpc/credentials"
	"sigs.k8s.io/yaml"

	"github.com/pipe-cd/pipecd/pkg/admin"
	"github.com/pipe-cd/pipecd/pkg/app/server/service/pipedservice"
	"github.com/pipe-cd/pipecd/pkg/cli"
	"github.com/pipe-cd/pipecd/pkg/config"
	"github.com/pipe-cd/pipecd/pkg/git"
	"github.com/pipe-cd/pipecd/pkg/rpc/rpcauth"
	"github.com/pipe-cd/pipecd/pkg/rpc/rpcclient"
	"github.com/pipe-cd/pipecd/pkg/version"
)

const (
	pipedDownloadURL    = "https://github.com/pipe-cd/pipecd/releases/download/%s/piped_%s_%s_amd64"
	pipedBinaryFileName = "piped"
	pipedConfigFileName = "piped-config.yaml"
)

// List of flags that should be ignored while building flag list for Piped.
var ignoreFlags map[string]struct{}

type launcher struct {
<<<<<<< HEAD
	configFile                     string
	configData                     string
	configFromGCPSecret            bool
	gcpSecretID                    string
	configFromAWSSecret            bool
	awsSecretID                    string
	configFromAWSSsmParameterStore bool
	awsSsmParameter                string
	configFromGitRepo              bool
	gitRepoURL                     string
	gitBranch                      string
	gitPipedConfigFile             string
	gitSSHKeyFile                  string
	configFilePathInGitRepo        string
	insecure                       bool
	certFile                       string
	homeDir                        string
	defaultVersion                 string
	launcherAdminPort              int
	checkInterval                  time.Duration
	gracePeriod                    time.Duration
=======
	configFile          string
	configData          string
	configFromGCPSecret bool
	gcpSecretID         string
	configFromAWSSecret bool
	awsSecretID         string
	configFromGitRepo   bool
	gitRepoURL          string
	gitBranch           string
	gitPipedConfigFile  string
	gitSSHKeyFile       string
	insecure            bool
	certFile            string
	homeDir             string
	defaultVersion      string
	launcherAdminPort   int
	checkInterval       time.Duration
	gracePeriod         time.Duration
>>>>>>> 47281d54

	runningVersion    string
	runningConfigData []byte

	configRepo git.Repo
	clientKey  string
	client     pipedservice.Client
}

func NewCommand() *cobra.Command {
	l := &launcher{
		checkInterval: time.Minute,
		gracePeriod:   30 * time.Second,
	}
	cmd := &cobra.Command{
		Use:   "launcher",
		Short: "Start running Piped launcher.",
		FParseErrWhitelist: cobra.FParseErrWhitelist{
			UnknownFlags: true,
		},
		RunE: cli.WithContext(l.run),
	}

	cmd.Flags().StringVar(&l.configFile, "config-file", l.configFile, "The path to the configuration file.")
	cmd.Flags().StringVar(&l.configData, "config-data", l.configData, "The base64 encoded string of the configuration data.")

	cmd.Flags().BoolVar(&l.configFromGCPSecret, "config-from-gcp-secret", l.configFromGCPSecret, "Whether to load Piped config that is being stored in GCP SecretManager service.")
	cmd.Flags().StringVar(&l.gcpSecretID, "gcp-secret-id", l.gcpSecretID, "The resource ID of secret that contains Piped config in GCP SecretManager service.")

	cmd.Flags().BoolVar(&l.configFromAWSSecret, "config-from-aws-secret", l.configFromAWSSecret, "Whether to load Piped config that is being stored in AWS Secrets Manager service.")
	cmd.Flags().StringVar(&l.awsSecretID, "aws-secret-id", l.awsSecretID, "The ARN of secret that contains Piped config in AWS Secrets Manager service.")

	cmd.Flags().BoolVar(&l.configFromAWSSsmParameterStore, "config-from-aws-ssm-parameter-store", l.configFromAWSSsmParameterStore, "Whether to load Piped config that is being stored in AWS Systems Manager Parameter Store.")
	cmd.Flags().StringVar(&l.awsSsmParameter, "aws-ssm-parameter", l.awsSsmParameter, "The name of parameter of Piped config stored in AWS Systems Manager Parameter Store. SecureString is also supported.")

	cmd.Flags().BoolVar(&l.configFromGitRepo, "config-from-git-repo", l.configFromGitRepo, "Whether to load Piped config that is being stored in a git repository.")
	cmd.Flags().StringVar(&l.gitRepoURL, "git-repo-url", l.gitRepoURL, "The remote URL of git repository to fetch Piped config.")
	cmd.Flags().StringVar(&l.gitBranch, "git-branch", l.gitBranch, "Branch of git repository to for Piped config.")
	cmd.Flags().StringVar(&l.gitPipedConfigFile, "git-piped-config-file", l.gitPipedConfigFile, "Relative path within git repository to locate Piped config file.")
	cmd.Flags().StringVar(&l.gitSSHKeyFile, "git-ssh-key-file", l.gitSSHKeyFile, "The path to SSH private key to fetch private git repository.")

	cmd.Flags().BoolVar(&l.insecure, "insecure", l.insecure, "Whether disabling transport security while connecting to control-plane.")
	cmd.Flags().StringVar(&l.certFile, "cert-file", l.certFile, "The path to the TLS certificate file.")

	cmd.Flags().StringVar(&l.homeDir, "home-dir", l.homeDir, "The working directory of Launcher.")
	cmd.Flags().StringVar(&l.defaultVersion, "default-version", l.defaultVersion, "The version should be run when no desired version was specified. Empty means using the same version with Launcher.")
	cmd.Flags().IntVar(&l.launcherAdminPort, "launcher-admin-port", l.launcherAdminPort, "The port number used to run a HTTP server for admin tasks such as metrics, healthz.")

	cmd.Flags().DurationVar(&l.checkInterval, "check-interval", l.checkInterval, "Interval to periodically check desired config/version to restart Piped. Default is 1m.")
	cmd.Flags().DurationVar(&l.gracePeriod, "grace-period", l.gracePeriod, "How long to wait for graceful shutdown.")

	// TODO: Find a better way to automatically maintain this ignore list.
	ignoreFlags = map[string]struct{}{
		"config-file":                         {},
		"config-data":                         {},
		"config-from-gcp-secret":              {},
		"gcp-secret-id":                       {},
		"config-from-git-repo":                {},
		"config-from-aws-secret":              {},
		"aws-secret-id":                       {},
		"config-from-aws-ssm-parameter-store": {},
		"aws-ssm-parameter":                   {},
		"git-repo-url":                        {},
		"git-branch":                          {},
		"git-piped-config-file":               {},
		"git-ssh-key-file":                    {},
		"home-dir":                            {},
		"default-version":                     {},
		"launcher-admin-port":                 {},
		"check-interval":                      {},
	}

	return cmd
}

func (l *launcher) validateFlags() error {
	if l.configFromGCPSecret {
		if l.gcpSecretID == "" {
			return fmt.Errorf("gcp-secret-id must be set to load Piped config from GCP SecretManager service")
		}
	}
	if l.configFromAWSSecret {
		if l.awsSecretID == "" {
			return fmt.Errorf("aws-secret-id must be set to load Piped config from AWS Secrets Manager service")
		}
	}
	if l.configFromAWSSsmParameterStore {
		if l.awsSsmParameter == "" {
			return fmt.Errorf("aws-ssm-parameter must be set to load Piped config from AWS Systems Manager Parameter Store")
		}
	}
	if l.configFromGitRepo {
		if l.gitRepoURL == "" {
			return fmt.Errorf("git-repo-url must be set to load config from a git repository")
		}
		if l.gitBranch == "" {
			return fmt.Errorf("git-branch must be set to load config from a git repository")
		}
		if l.gitPipedConfigFile == "" {
			return fmt.Errorf("git-piped-config-path must be set to load config from a git repository")
		}
	}
	return nil
}

func (l *launcher) run(ctx context.Context, input cli.Input) error {
	group, ctx := errgroup.WithContext(ctx)

	if err := l.validateFlags(); err != nil {
		return err
	}

	// Start running admin server.
	if port := l.launcherAdminPort; port > 0 {
		var (
			ver   = []byte(version.Get().Version)
			admin = admin.NewAdmin(port, l.gracePeriod, input.Logger)
		)

		admin.HandleFunc("/version", func(w http.ResponseWriter, r *http.Request) {
			w.Write(ver)
		})
		admin.HandleFunc("/healthz", func(w http.ResponseWriter, r *http.Request) {
			w.Write([]byte("ok"))
		})

		group.Go(func() error {
			return admin.Run(ctx)
		})
	}

	if l.homeDir == "" {
		userCacheDir, err := os.UserCacheDir()
		if err != nil {
			input.Logger.Error("LAUNCHER: failed to get the user's cache directory", zap.Error(err))
			return err
		}
		l.homeDir = filepath.Join(userCacheDir, "piped-launcher")
	}

	if l.configFromGitRepo {
		options := []git.Option{
			git.WithLogger(input.Logger),
		}
		if l.gitSSHKeyFile != "" {
			options = append(options, git.WithGitEnv(fmt.Sprintf("GIT_SSH_COMMAND=ssh -i %s -o StrictHostKeyChecking=no -F /dev/null", l.gitSSHKeyFile)))
		}
		gc, err := git.NewClient(options...)
		if err != nil {
			input.Logger.Error("failed to initialize git client", zap.Error(err))
			return err
		}
		defer func() {
			if err := gc.Clean(); err != nil {
				input.Logger.Error("failed to clean git client", zap.Error(err))
			}
		}()

		repo, err := gc.Clone(ctx, l.gitRepoURL, l.gitRepoURL, l.gitBranch, "")
		if err != nil {
			return fmt.Errorf("failed to clone git repo (%w)", err)
		}
		defer repo.Clean()

		l.configRepo = repo
	}

	var (
		runningPiped *command
		workingDir   = filepath.Join(l.homeDir, "piped")
		ticker       = time.NewTicker(l.checkInterval)
	)

	execute := func() error {
		version, config, relaunch, err := l.shouldRelaunch(ctx, input.Logger)
		if err != nil {
			input.Logger.Error("LAUNCHER: failed while checking desired version and config",
				zap.String("version", version),
				zap.Error(err),
			)
			return err
		}

		if !relaunch {
			if runningPiped != nil && runningPiped.IsRunning() {
				input.Logger.Info("LAUNCHER: everything up-to-date", zap.String("version", l.runningVersion))
				return nil
			}
			input.Logger.Warn("LAUNCHER: it seems the launched Piped has stopped unexpectedly")
		}
		input.Logger.Info("LAUNCHER: will relaunch a new Piped because some changes in version/config were detected")

		// Stop old piped process and clean its data.
		if err := l.cleanOldPiped(runningPiped, workingDir, input.Logger); err != nil {
			input.Logger.Error("LAUNCHER: failed while cleaning old Piped",
				zap.String("version", version),
				zap.Error(err),
			)
			return err
		}

		// Start new piped process.
		runningPiped, err = l.launchNewPiped(version, config, workingDir, input.Logger)
		if err != nil {
			input.Logger.Error("LAUNCHER: failed while launching new Piped", zap.Error(err))
			return err
		}

		l.runningVersion = version
		l.runningConfigData = config
		input.Logger.Info("LAUNCHER: successfully launched a new Piped", zap.String("version", version))
		return nil
	}

	group.Go(func() error {
		// Execute the first time immediately.
		if err := execute(); err != nil {
			input.Logger.Error("LAUNCHER: failed while launching new Piped", zap.Error(err))
			// Return an error if the initial startup fails.
			return err
		}

		for {
			select {
			case <-ticker.C:
				// Don't return an error to continue piped execution.
				execute()

			case <-ctx.Done():
				// Stop old piped process and clean its data.
				if err := l.cleanOldPiped(runningPiped, workingDir, input.Logger); err != nil {
					input.Logger.Error("LAUNCHER: failed while cleaning old Piped",
						zap.String("version", l.runningVersion),
						zap.Error(err),
					)
					return err
				}
				return nil
			}
		}
	})

	if err := group.Wait(); err != nil {
		input.Logger.Error("failed while running", zap.Error(err))
		return err
	}
	return nil
}

// shouldRelaunch fetches the latest state of desired version and config
// to determine whether a new Piped should be launched or not.
// This also returns the desired version and config.
func (l *launcher) shouldRelaunch(ctx context.Context, logger *zap.Logger) (version string, config []byte, should bool, err error) {
	config, err = l.loadConfigData(ctx)
	if err != nil {
		logger.Error("LAUNCHER: error on loading Piped configuration data", zap.Error(err))
		return
	}

	cfg, err := parseConfig(config)
	if err != nil {
		logger.Error("LAUNCHER: error on parsing Piped configuration data", zap.Error(err))
		return
	}

	pipedKey, err := cfg.LoadPipedKey()
	if err != nil {
		logger.Error("LAUNCHER: error on loading Piped key", zap.Error(err))
		return
	}

	version, err = l.getDesiredVersion(ctx, cfg.APIAddress, cfg.ProjectID, cfg.PipedID, pipedKey, logger)
	if err != nil {
		logger.Error("LAUNCHER: error on checking desired version", zap.Error(err))
		return
	}

	should = version != l.runningVersion || !bytes.Equal(config, l.runningConfigData)
	return
}

func (l *launcher) cleanOldPiped(cmd *command, workingDir string, logger *zap.Logger) error {
	// Stop running Piped gracefully.
	if cmd != nil {
		if err := cmd.GracefulStop(l.gracePeriod); err != nil {
			// We just log the error and continue to the next part
			// because the process was killed after all even if an error occurred.
			logger.Warn("LAUNCHER: received an error while shutting down old Piped", zap.Error(err))
		}
		logger.Info("LAUNCHER: piped has been stopped")
	}

	// Clean old data.
	if err := os.RemoveAll(workingDir); err != nil {
		return fmt.Errorf("could not clean working directory %s (%w)", workingDir, err)
	}

	return nil
}

func (l *launcher) launchNewPiped(version string, config []byte, workingDir string, logger *zap.Logger) (*command, error) {
	if err := os.MkdirAll(workingDir, 0755); err != nil {
		return nil, fmt.Errorf("could not create working directory %s (%w)", workingDir, err)
	}

	// Download Piped binary into working directory.
	var (
		binaryDir   = filepath.Join(workingDir, "bin")
		downloadURL = makeDownloadURL(version)
	)
	pipedPath, err := downloadBinary(downloadURL, binaryDir, pipedBinaryFileName, logger)
	if err != nil {
		return nil, fmt.Errorf("failed to download Piped from %s to %s (%w)", downloadURL, binaryDir, err)
	}
	logger.Info(fmt.Sprintf("LAUNCHER: downloaded Piped binary from %s to %s", downloadURL, pipedPath))

	// Write Piped configuration into working directory.
	var (
		configFileDir  = filepath.Join(workingDir, "config")
		configFilePath = filepath.Join(configFileDir, pipedConfigFileName)
	)
	if err := os.MkdirAll(configFileDir, 0755); err != nil {
		return nil, fmt.Errorf("failed to create directory %s (%w)", configFileDir, err)
	}
	if err := os.WriteFile(configFilePath, config, 0644); err != nil {
		return nil, fmt.Errorf("failed to write Piped config data to file at %s (%w)", configFilePath, err)
	}
	logger.Info(fmt.Sprintf("LAUNCHER: wrote Piped config to %s", configFilePath))

	args := makePipedArgs(os.Args[2:], configFilePath)
	logger.Info(fmt.Sprintf("LAUNCHER: start running Piped %s with args %v", version, args))

	return runBinary(pipedPath, args)
}

func (l *launcher) loadConfigData(ctx context.Context) ([]byte, error) {
	// Load config data from the specified file.
	if l.configFile != "" {
		return os.ReadFile(l.configFile)
	}

	// Return config data passed directly.
	if l.configData != "" {
		data, err := base64.StdEncoding.DecodeString(l.configData)
		if err != nil {
			return nil, fmt.Errorf("the given config-data isn't base64 encoded: %w", err)
		}

		return data, nil
	}

	// Load config data from a secret which is stored in Google Cloud Secret Manager service.
	if l.configFromGCPSecret {
		client, err := secretmanager.NewClient(ctx)
		if err != nil {
			return nil, err
		}
		defer client.Close()

		req := &secretmanagerpb.AccessSecretVersionRequest{
			Name: l.gcpSecretID,
		}
		resp, err := client.AccessSecretVersion(ctx, req)
		if err != nil {
			return nil, err
		}
		return resp.Payload.Data, nil
	}

	if l.configFromAWSSecret {
		cfg, err := awsconfig.LoadDefaultConfig(ctx)
		if err != nil {
			return nil, err
		}
		client := awssecretsmanager.NewFromConfig(cfg)
		in := &awssecretsmanager.GetSecretValueInput{
			SecretId: &l.awsSecretID,
		}
		result, err := client.GetSecretValue(ctx, in)
		if err != nil {
			return nil, err
		}
		decoded, err := base64.StdEncoding.DecodeString(*result.SecretString)
		if err != nil {
			return nil, err
		}
		return decoded, nil
	}

	if l.configFromAWSSsmParameterStore {
		cfg, err := awsconfig.LoadDefaultConfig(ctx)
		if err != nil {
			return nil, err
		}
		client := awsssm.NewFromConfig(cfg)
		in := &awsssm.GetParameterInput{
			Name:           &l.awsSsmParameter,
			WithDecryption: aws.Bool(true),
		}
		result, err := client.GetParameter(ctx, in)
		if err != nil {
			return nil, err
		}
		decoded, err := base64.StdEncoding.DecodeString(*result.Parameter.Value)
		if err != nil {
			return nil, err
		}
		return decoded, nil
	}

	if l.configFromGitRepo {
		// Pull to update the local data.
		if err := l.configRepo.Pull(ctx, l.gitBranch); err != nil {
			return nil, fmt.Errorf("failed to pull config repository (%w)", err)
		}
		return os.ReadFile(filepath.Join(l.configRepo.GetPath(), l.gitPipedConfigFile))
	}

	return nil, fmt.Errorf("either [%s] must be set", strings.Join([]string{
		"config-file",
		"config-data",
		"config-from-gcp-secret",
		"config-from-aws-secret",
		"config-from-aws-ssm-parameter-store",
		"config-from-git-repo",
	}, ", "))
}

func (l *launcher) getDesiredVersion(ctx context.Context, address, projectID, pipedID string, pipedKey []byte, logger *zap.Logger) (string, error) {
	clientKey := fmt.Sprintf("%s,%s,%s,%s", address, projectID, pipedID, string(pipedKey))

	// In order to reduce the time of initializing gRPC client
	// we reuse the client when no configuration changes occurred.
	if clientKey != l.clientKey {
		client, err := l.createAPIClient(ctx, address, projectID, pipedID, pipedKey)
		if err != nil {
			logger.Error("LAUNCHER: failed to create api client", zap.Error(err))
			return "", err
		}
		l.clientKey = clientKey
		l.client = client
	}

	resp, err := l.client.GetDesiredVersion(ctx, &pipedservice.GetDesiredVersionRequest{})
	if err != nil {
		return "", err
	}
	if resp.Version != "" {
		return resp.Version, nil
	}

	if l.defaultVersion != "" {
		return l.defaultVersion, nil
	}
	// Using launcher version if there is no runner version is set.
	return version.Get().Version, nil
}

func (l *launcher) createAPIClient(ctx context.Context, address, projectID, pipedID string, pipedKey []byte) (pipedservice.Client, error) {
	ctx, cancel := context.WithTimeout(ctx, 15*time.Second)
	defer cancel()

	var (
		token   = rpcauth.MakePipedToken(projectID, pipedID, string(pipedKey))
		creds   = rpcclient.NewPerRPCCredentials(token, rpcauth.PipedTokenCredentials, !l.insecure)
		options = []rpcclient.DialOption{
			rpcclient.WithBlock(),
			rpcclient.WithPerRPCCredentials(creds),
		}
	)

	if !l.insecure {
		if l.certFile != "" {
			options = append(options, rpcclient.WithTLS(l.certFile))
		} else {
			config := &tls.Config{}
			options = append(options, rpcclient.WithTransportCredentials(credentials.NewTLS(config)))
		}
	} else {
		options = append(options, rpcclient.WithInsecure())
	}

	return pipedservice.NewClient(ctx, address, options...)
}

// makePipedArgs generates arguments for Piped from the ones passed to Launcher.
func makePipedArgs(launcherArgs []string, configFile string) []string {
	pipedArgs := make([]string, 0, len(launcherArgs)+3)
	pipedArgs = append(pipedArgs,
		"piped",
		"--config-file="+configFile,
		"--launcher-version="+version.Get().Version,
	)

	for _, a := range launcherArgs {
		normalizedArg := strings.TrimLeft(a, "-")
		parts := strings.SplitN(normalizedArg, "=", 2)
		name := parts[0]

		if _, ok := ignoreFlags[name]; !ok {
			pipedArgs = append(pipedArgs, a)
		}
	}

	return pipedArgs
}

func parseConfig(data []byte) (*config.LauncherSpec, error) {
	js, err := yaml.YAMLToJSON(data)
	if err != nil {
		return nil, err
	}

	c := &config.LauncherConfig{}
	if err := json.Unmarshal(js, c); err != nil {
		return nil, err
	}

	if err := c.Validate(); err != nil {
		return nil, err
	}
	return &c.Spec, nil
}

func makeDownloadURL(version string) string {
	return fmt.Sprintf(pipedDownloadURL, version, version, runtime.GOOS)
}<|MERGE_RESOLUTION|>--- conflicted
+++ resolved
@@ -60,7 +60,6 @@
 var ignoreFlags map[string]struct{}
 
 type launcher struct {
-<<<<<<< HEAD
 	configFile                     string
 	configData                     string
 	configFromGCPSecret            bool
@@ -74,7 +73,6 @@
 	gitBranch                      string
 	gitPipedConfigFile             string
 	gitSSHKeyFile                  string
-	configFilePathInGitRepo        string
 	insecure                       bool
 	certFile                       string
 	homeDir                        string
@@ -82,26 +80,6 @@
 	launcherAdminPort              int
 	checkInterval                  time.Duration
 	gracePeriod                    time.Duration
-=======
-	configFile          string
-	configData          string
-	configFromGCPSecret bool
-	gcpSecretID         string
-	configFromAWSSecret bool
-	awsSecretID         string
-	configFromGitRepo   bool
-	gitRepoURL          string
-	gitBranch           string
-	gitPipedConfigFile  string
-	gitSSHKeyFile       string
-	insecure            bool
-	certFile            string
-	homeDir             string
-	defaultVersion      string
-	launcherAdminPort   int
-	checkInterval       time.Duration
-	gracePeriod         time.Duration
->>>>>>> 47281d54
 
 	runningVersion    string
 	runningConfigData []byte
