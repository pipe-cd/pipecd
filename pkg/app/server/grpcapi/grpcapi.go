--- conflicted
+++ resolved
@@ -191,14 +191,7 @@
 	}
 }
 
-<<<<<<< HEAD
 func gRPCErrorForEntityOperation(err error, msg string) error {
-	if err == nil {
-		return nil
-	}
-=======
-func gRPCErrorForEntityOperation(err error, op string, a ...interface{}) error {
->>>>>>> bef633ba
 	switch err {
 	case nil:
 		return nil
