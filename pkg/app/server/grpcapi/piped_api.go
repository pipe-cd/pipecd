--- conflicted
+++ resolved
@@ -112,12 +112,7 @@
 }
 
 // NewPipedAPI creates a new PipedAPI instance.
-<<<<<<< HEAD
-func NewPipedAPI(ctx context.Context, ds datastore.DataStore, sc cache.Cache, sls stagelogstore.Store, alss applicationlivestatestore.Store, las analysisresultstore.Store, hc cache.Cache, cop commandOutputPutter, uas unregisteredappstore.Store, webBaseURL string, logger *zap.Logger) *PipedAPI {
-=======
 func NewPipedAPI(ctx context.Context, ds datastore.DataStore, sc cache.Cache, sls stagelogstore.Store, alss applicationlivestatestore.Store, las analysisresultstore.Store, hc cache.Cache, cop commandOutputPutter, uas unregisteredappstore.Store, aso applicationsharedobjectstore.Store, webBaseURL string, logger *zap.Logger) *PipedAPI {
-	w := datastore.PipedCommander
->>>>>>> 5d87fc03
 	a := &PipedAPI{
 		applicationStore:          datastore.NewApplicationStore(ds),
 		deploymentStore:           datastore.NewDeploymentStore(ds),
