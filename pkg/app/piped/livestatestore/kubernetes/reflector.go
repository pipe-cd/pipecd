// Copyright 2020 The PipeCD Authors.
//
// Licensed under the Apache License, Version 2.0 (the "License");
// you may not use this file except in compliance with the License.
// You may obtain a copy of the License at
//
//     http://www.apache.org/licenses/LICENSE-2.0
//
// Unless required by applicable law or agreed to in writing, software
// distributed under the License is distributed on an "AS IS" BASIS,
// WITHOUT WARRANTIES OR CONDITIONS OF ANY KIND, either express or implied.
// See the License for the specific language governing permissions and
// limitations under the License.

package kubernetes

import (
	"context"
	"fmt"
	"time"

	"go.uber.org/zap"
	metav1 "k8s.io/apimachinery/pkg/apis/meta/v1"
	"k8s.io/apimachinery/pkg/apis/meta/v1/unstructured"
	"k8s.io/apimachinery/pkg/runtime/schema"
	"k8s.io/client-go/discovery"
	"k8s.io/client-go/dynamic"
	"k8s.io/client-go/dynamic/dynamicinformer"
	restclient "k8s.io/client-go/rest"
	"k8s.io/client-go/tools/cache"

	provider "github.com/pipe-cd/pipe/pkg/app/piped/cloudprovider/kubernetes"
	"github.com/pipe-cd/pipe/pkg/app/piped/livestatestore/kubernetes/kubernetesmetrics"
	"github.com/pipe-cd/pipe/pkg/config"
)

var (
	// This is the default whitelist of resources that should be watched.
	// User can add/remove other resources to be watched in piped config at cloud provider part.
	groupWhitelist = map[string]struct{}{
		"":                          {},
		"apps":                      {},
		"extensions":                {},
		"batch":                     {},
		"storage.k8s.io":            {},
		"autoscaling":               {},
		"networking.k8s.io":         {},
		"apiextensions.k8s.io":      {},
		"rbac.authorization.k8s.io": {},
		"policy":                    {},
<<<<<<< HEAD
		"apiregistration.k8s.io":    {},
=======
		"authorization.k8s.io":      {},
>>>>>>> 58207029
	}
	versionWhitelist = map[string]struct{}{
		"v1":      {},
		"v1beta1": {},
		"v1beta2": {},
	}
	kindWhitelist = map[string]struct{}{
		"Service":                  {},
		"Endpoints":                {},
		"Deployment":               {},
		"DaemonSet":                {},
		"StatefulSet":              {},
		"ReplicationController":    {},
		"ReplicaSet":               {},
		"Pod":                      {},
		"Job":                      {},
		"CronJob":                  {},
		"ConfigMap":                {},
		"Secret":                   {},
		"Ingress":                  {},
		"NetworkPolicy":            {},
		"StorageClass":             {},
		"PersistentVolume":         {},
		"PersistentVolumeClaim":    {},
		"HorizontalPodAutoscaler":  {},
		"ServiceAccount":           {},
		"Role":                     {},
		"RoleBinding":              {},
		"ClusterRole":              {},
		"ClusterRoleBinding":       {},
		"CustomResourceDefinition": {},
		"PodDisruptionBudget":      {},
		"PodSecurityPolicy":        {},
<<<<<<< HEAD
		"APIService":               {},
=======
		"LocalSubjectAccessReview": {},
		"SelfSubjectAccessReview":  {},
		"SelfSubjectRulesReview":   {},
		"SubjectAccessReview":      {},
		"ResourceQuota":            {},
		"PodTemplate":              {},
>>>>>>> 58207029
		"IngressClass":             {},
		"Namespace":                {},
	}
	ignoreResourceKeys = map[string]struct{}{
		"v1:Service:default:kubernetes":               {},
		"v1:Service:kube-system:heapster":             {},
		"v1:Service:kube-system:metrics-server":       {},
		"v1:Service:kube-system:kube-dns":             {},
		"v1:Service:kube-system:kubernetes-dashboard": {},
		"v1:Service:kube-system:default-http-backend": {},

		"apps/v1:Deployment:kube-system:kube-dns":                                 {},
		"apps/v1:Deployment:kube-system:kube-dns-autoscaler":                      {},
		"apps/v1:Deployment:kube-system:fluentd-gcp-scaler":                       {},
		"apps/v1:Deployment:kube-system:kubernetes-dashboard":                     {},
		"apps/v1:Deployment:kube-system:l7-default-backend":                       {},
		"apps/v1:Deployment:kube-system:heapster-gke":                             {},
		"apps/v1:Deployment:kube-system:stackdriver-metadata-agent-cluster-level": {},

		"extensions/v1beta1:Deployment:kube-system:kube-dns":                                 {},
		"extensions/v1beta1:Deployment:kube-system:kube-dns-autoscaler":                      {},
		"extensions/v1beta1:Deployment:kube-system:fluentd-gcp-scaler":                       {},
		"extensions/v1beta1:Deployment:kube-system:kubernetes-dashboard":                     {},
		"extensions/v1beta1:Deployment:kube-system:l7-default-backend":                       {},
		"extensions/v1beta1:Deployment:kube-system:heapster-gke":                             {},
		"extensions/v1beta1:Deployment:kube-system:stackdriver-metadata-agent-cluster-level": {},

		"v1:Endpoints:kube-system:kube-controller-manager":        {},
		"v1:Endpoints:kube-system:kube-scheduler":                 {},
		"v1:Endpoints:kube-system:vpa-recommender":                {},
		"v1:Endpoints:kube-system:gcp-controller-manager":         {},
		"v1:Endpoints:kube-system:managed-certificate-controller": {},
		"v1:Endpoints:kube-system:cluster-autoscaler":             {},

		"v1:ConfigMap:kube-system:cluster-kubestore":         {},
		"v1:ConfigMap:kube-system:ingress-gce-lock":          {},
		"v1:ConfigMap:kube-system:gke-common-webhook-lock":   {},
		"v1:ConfigMap:kube-system:cluster-autoscaler-status": {},

		"rbac.authorization.k8s.io/v1:ClusterRole::system:managed-certificate-controller":        {},
		"rbac.authorization.k8s.io/v1:ClusterRoleBinding::system:managed-certificate-controller": {},
	}
)

// reflector watches the live state of application with the cluster
// and triggers the specified callbacks.
type reflector struct {
	config      *config.CloudProviderKubernetesConfig
	kubeConfig  *restclient.Config
	pipedConfig *config.PipedSpec

	onAdd    func(obj *unstructured.Unstructured)
	onUpdate func(oldObj, obj *unstructured.Unstructured)
	onDelete func(obj *unstructured.Unstructured)

	watchingResourceKinds []provider.APIVersionKind
	stopCh                chan struct{}
	logger                *zap.Logger
}

func (r *reflector) start(ctx context.Context) error {
	matcher := newResourceMatcher(r.config.AppStateInformer)

	// Use discovery to discover APIs supported by the Kubernetes API server.
	// This should be run periodically with a low rate because the APIs are not added frequently.
	// https://godoc.org/k8s.io/client-go/discovery
	discoveryClient, err := discovery.NewDiscoveryClientForConfig(r.kubeConfig)
	if err != nil {
		return fmt.Errorf("failed to create discovery client: %v", err)
	}
	groupResources, err := discoveryClient.ServerPreferredResources()
	if err != nil {
		return fmt.Errorf("failed to fetch preferred resources: %v", err)
	}
	r.logger.Info(fmt.Sprintf("successfully preferred resources that contains for %d groups", len(groupResources)))

	// Filter above APIResources.
	var (
		targetResources           = make([]schema.GroupVersionResource, 0)
		namespacedTargetResources = make([]schema.GroupVersionResource, 0)
	)
	for _, gr := range groupResources {
		for _, resource := range gr.APIResources {
			gvk := schema.FromAPIVersionAndKind(gr.GroupVersion, resource.Kind)
			if !matcher.Match(gvk) {
				r.logger.Info(fmt.Sprintf("skip watching %v because of not matching the configured list", gvk))
				continue
			}

			if !isSupportedList(resource) || !isSupportedWatch(resource) {
				r.logger.Info(fmt.Sprintf("skip watching %v because of not supporting watch or list verb", gvk))
				continue
			}

			gv := gvk.GroupVersion()
			r.watchingResourceKinds = append(r.watchingResourceKinds, provider.APIVersionKind{
				APIVersion: gv.String(),
				Kind:       gvk.Kind,
			})
			target := gv.WithResource(resource.Name)
			if resource.Namespaced {
				namespacedTargetResources = append(namespacedTargetResources, target)
			} else {
				targetResources = append(targetResources, target)
			}
		}
	}
	r.logger.Info("filtered target resources",
		zap.Any("targetResources", targetResources),
		zap.Any("namespacedTargetResources", namespacedTargetResources),
	)

	// Use dynamic to perform generic operations on arbitrary Kubernets API objects.
	// https://godoc.org/k8s.io/client-go/dynamic
	dynamicClient, err := dynamic.NewForConfig(r.kubeConfig)
	if err != nil {
		return fmt.Errorf("failed to create dynamic client: %v", err)
	}

	stopCh := make(chan struct{})

	startInformer := func(namespace string, resources []schema.GroupVersionResource) {
		factory := dynamicinformer.NewFilteredDynamicSharedInformerFactory(dynamicClient, 30*time.Minute, namespace, nil)
		for _, tr := range resources {
			di := factory.ForResource(tr).Informer()
			di.AddEventHandler(cache.ResourceEventHandlerFuncs{
				AddFunc:    r.onObjectAdd,
				UpdateFunc: r.onObjectUpdate,
				DeleteFunc: r.onObjectDelete,
			})
			go di.Run(r.stopCh)
			if cache.WaitForCacheSync(stopCh, di.HasSynced) {
				r.logger.Info(fmt.Sprintf("informer cache for %v has been synced", tr))
			} else {
				// TODO: Handle the case informer cache has not been synced correctly.
				r.logger.Info(fmt.Sprintf("informer cache for %v has not been synced correctly", tr))
			}
		}
	}

	ns := r.config.AppStateInformer.Namespace
	if ns == "" {
		ns = metav1.NamespaceAll
	}
	r.logger.Info(fmt.Sprintf("start running %d namespaced-resource informers", len(namespacedTargetResources)))
	startInformer(ns, namespacedTargetResources)

	if ns == metav1.NamespaceAll {
		r.logger.Info(fmt.Sprintf("start running %d non-namespaced-resource informers", len(targetResources)))
		startInformer(metav1.NamespaceAll, targetResources)
	}

	r.logger.Info("all informer caches have been synced")
	return nil
}

func (r *reflector) onObjectAdd(obj interface{}) {
	u := obj.(*unstructured.Unstructured)
	key := provider.MakeResourceKey(u)

	// Ignore all predefined ones.
	if _, ok := ignoreResourceKeys[key.String()]; ok {
		kubernetesmetrics.IncResourceEventsCounter(
			kubernetesmetrics.LabelEventAdd,
			kubernetesmetrics.LabelEventNotYetHandled,
		)
		return
	}

	// Ignore all objects that are not handled by this piped.
	pipedID := u.GetAnnotations()[provider.LabelPiped]
	if pipedID != "" && pipedID != r.pipedConfig.PipedID {
		kubernetesmetrics.IncResourceEventsCounter(
			kubernetesmetrics.LabelEventAdd,
			kubernetesmetrics.LabelEventNotYetHandled,
		)
		return
	}

	r.logger.Debug(fmt.Sprintf("received add event for %s", key.String()))
	r.onAdd(u)
	kubernetesmetrics.IncResourceEventsCounter(
		kubernetesmetrics.LabelEventAdd,
		kubernetesmetrics.LabelEventHandled,
	)
}

func (r *reflector) onObjectUpdate(oldObj, obj interface{}) {
	u := obj.(*unstructured.Unstructured)
	oldU := oldObj.(*unstructured.Unstructured)

	// Ignore all predefined ones.
	key := provider.MakeResourceKey(u)
	if _, ok := ignoreResourceKeys[key.String()]; ok {
		kubernetesmetrics.IncResourceEventsCounter(
			kubernetesmetrics.LabelEventUpdate,
			kubernetesmetrics.LabelEventNotYetHandled,
		)
		return
	}

	// Ignore all objects that are not handled by this piped.
	pipedID := u.GetAnnotations()[provider.LabelPiped]
	if pipedID != "" && pipedID != r.pipedConfig.PipedID {
		kubernetesmetrics.IncResourceEventsCounter(
			kubernetesmetrics.LabelEventUpdate,
			kubernetesmetrics.LabelEventNotYetHandled,
		)
		return
	}

	r.logger.Debug(fmt.Sprintf("received update event for %s", key.String()))
	r.onUpdate(oldU, u)
	kubernetesmetrics.IncResourceEventsCounter(
		kubernetesmetrics.LabelEventUpdate,
		kubernetesmetrics.LabelEventHandled,
	)
}

func (r *reflector) onObjectDelete(obj interface{}) {
	u := obj.(*unstructured.Unstructured)
	key := provider.MakeResourceKey(u)

	// Ignore all predefined ones.
	if _, ok := ignoreResourceKeys[key.String()]; ok {
		kubernetesmetrics.IncResourceEventsCounter(
			kubernetesmetrics.LabelEventDelete,
			kubernetesmetrics.LabelEventNotYetHandled,
		)
		return
	}

	// Ignore all objects that are not handled by this piped.
	pipedID := u.GetAnnotations()[provider.LabelPiped]
	if pipedID != "" && pipedID != r.pipedConfig.PipedID {
		kubernetesmetrics.IncResourceEventsCounter(
			kubernetesmetrics.LabelEventDelete,
			kubernetesmetrics.LabelEventNotYetHandled,
		)
		return
	}

	r.logger.Debug(fmt.Sprintf("received delete event for %s", key.String()))
	r.onDelete(u)
	kubernetesmetrics.IncResourceEventsCounter(
		kubernetesmetrics.LabelEventDelete,
		kubernetesmetrics.LabelEventHandled,
	)
}

func isSupportedWatch(r metav1.APIResource) bool {
	for _, v := range r.Verbs {
		if v == "watch" {
			return true
		}
	}
	return false
}

func isSupportedList(r metav1.APIResource) bool {
	for _, v := range r.Verbs {
		if v == "list" {
			return true
		}
	}
	return false
}

type resourceMatcher struct {
	includes map[string]struct{}
	excludes map[string]struct{}
}

func newResourceMatcher(cfg config.KubernetesAppStateInformer) *resourceMatcher {
	r := &resourceMatcher{
		includes: make(map[string]struct{}, len(cfg.IncludeResources)),
		excludes: make(map[string]struct{}, len(cfg.ExcludeResources)),
	}

	for _, m := range cfg.IncludeResources {
		if m.Kind == "" {
			r.includes[m.APIVersion] = struct{}{}
		} else {
			r.includes[m.APIVersion+":"+m.Kind] = struct{}{}
		}
	}
	for _, m := range cfg.ExcludeResources {
		if m.Kind == "" {
			r.excludes[m.APIVersion] = struct{}{}
		} else {
			r.excludes[m.APIVersion+":"+m.Kind] = struct{}{}
		}
	}
	return r
}

func (m *resourceMatcher) Match(gvk schema.GroupVersionKind) bool {
	var (
		gv         = gvk.GroupVersion()
		apiVersion = gv.String()
		key        = apiVersion + ":" + gvk.Kind
	)

	// Any resource matches the specified ExcludeResources will be ignored.
	if _, ok := m.excludes[apiVersion]; ok {
		return false
	}
	if _, ok := m.excludes[key]; ok {
		return false
	}

	// Any resources matches the specified IncludeResources will be included.
	if _, ok := m.includes[apiVersion]; ok {
		return true
	}
	if _, ok := m.includes[key]; ok {
		return true
	}

	// Check the predefined list.
	if _, ok := kindWhitelist[gvk.Kind]; !ok {
		return false
	}
	if _, ok := groupWhitelist[gv.Group]; !ok {
		return false
	}
	if _, ok := versionWhitelist[gv.Version]; !ok {
		return false
	}

	return true
}<|MERGE_RESOLUTION|>--- conflicted
+++ resolved
@@ -48,11 +48,8 @@
 		"apiextensions.k8s.io":      {},
 		"rbac.authorization.k8s.io": {},
 		"policy":                    {},
-<<<<<<< HEAD
 		"apiregistration.k8s.io":    {},
-=======
 		"authorization.k8s.io":      {},
->>>>>>> 58207029
 	}
 	versionWhitelist = map[string]struct{}{
 		"v1":      {},
@@ -86,16 +83,13 @@
 		"CustomResourceDefinition": {},
 		"PodDisruptionBudget":      {},
 		"PodSecurityPolicy":        {},
-<<<<<<< HEAD
 		"APIService":               {},
-=======
 		"LocalSubjectAccessReview": {},
 		"SelfSubjectAccessReview":  {},
 		"SelfSubjectRulesReview":   {},
 		"SubjectAccessReview":      {},
 		"ResourceQuota":            {},
 		"PodTemplate":              {},
->>>>>>> 58207029
 		"IngressClass":             {},
 		"Namespace":                {},
 	}
