// Copyright 2020 The PipeCD Authors.
//
// Licensed under the Apache License, Version 2.0 (the "License");
// you may not use this file except in compliance with the License.
// You may obtain a copy of the License at
//
//     http://www.apache.org/licenses/LICENSE-2.0
//
// Unless required by applicable law or agreed to in writing, software
// distributed under the License is distributed on an "AS IS" BASIS,
// WITHOUT WARRANTIES OR CONDITIONS OF ANY KIND, either express or implied.
// See the License for the specific language governing permissions and
// limitations under the License.

package kubernetes

import (
	"context"
	"fmt"
	"time"

	"go.uber.org/zap"
	metav1 "k8s.io/apimachinery/pkg/apis/meta/v1"
	"k8s.io/apimachinery/pkg/apis/meta/v1/unstructured"
	"k8s.io/apimachinery/pkg/runtime/schema"
	"k8s.io/client-go/discovery"
	"k8s.io/client-go/dynamic"
	"k8s.io/client-go/dynamic/dynamicinformer"
	restclient "k8s.io/client-go/rest"
	"k8s.io/client-go/tools/cache"

	provider "github.com/pipe-cd/pipe/pkg/app/piped/cloudprovider/kubernetes"
	"github.com/pipe-cd/pipe/pkg/app/piped/livestatestore/kubernetes/kubernetesmetrics"
	"github.com/pipe-cd/pipe/pkg/config"
)

var (
	// This is the default whitelist of resources that should be watched.
	// User can add/remove other resources to be watched in piped config at cloud provider part.
	groupWhitelist = map[string]struct{}{
		"":                          {},
		"apps":                      {},
		"extensions":                {},
		"batch":                     {},
		"storage.k8s.io":            {},
		"autoscaling":               {},
		"networking.k8s.io":         {},
		"apiextensions.k8s.io":      {},
		"rbac.authorization.k8s.io": {},
		"policy":                    {},
		"authorization.k8s.io":      {},
	}
	versionWhitelist = map[string]struct{}{
		"v1":      {},
		"v1beta1": {},
		"v1beta2": {},
	}
	kindWhitelist = map[string]struct{}{
		"Service":                  {},
		"Endpoints":                {},
		"Deployment":               {},
		"DaemonSet":                {},
		"StatefulSet":              {},
		"ReplicationController":    {},
		"ReplicaSet":               {},
		"Pod":                      {},
		"Job":                      {},
		"CronJob":                  {},
		"ConfigMap":                {},
		"Secret":                   {},
		"Ingress":                  {},
		"NetworkPolicy":            {},
		"StorageClass":             {},
		"PersistentVolume":         {},
		"PersistentVolumeClaim":    {},
		"HorizontalPodAutoscaler":  {},
		"ServiceAccount":           {},
		"Role":                     {},
		"RoleBinding":              {},
		"ClusterRole":              {},
		"ClusterRoleBinding":       {},
		"CustomResourceDefinition": {},
		"PodDisruptionBudget":      {},
		"PodSecurityPolicy":        {},
<<<<<<< HEAD
		"LocalSubjectAccessReview": {},
		"SelfSubjectAccessReview":  {},
		"SelfSubjectRulesReview":   {},
		"SubjectAccessReview":      {},
=======
		"IngressClass":             {},
>>>>>>> 46025a56
	}
	ignoreResourceKeys = map[string]struct{}{
		"v1:Service:default:kubernetes":               {},
		"v1:Service:kube-system:heapster":             {},
		"v1:Service:kube-system:metrics-server":       {},
		"v1:Service:kube-system:kube-dns":             {},
		"v1:Service:kube-system:kubernetes-dashboard": {},
		"v1:Service:kube-system:default-http-backend": {},

		"apps/v1:Deployment:kube-system:kube-dns":                                 {},
		"apps/v1:Deployment:kube-system:kube-dns-autoscaler":                      {},
		"apps/v1:Deployment:kube-system:fluentd-gcp-scaler":                       {},
		"apps/v1:Deployment:kube-system:kubernetes-dashboard":                     {},
		"apps/v1:Deployment:kube-system:l7-default-backend":                       {},
		"apps/v1:Deployment:kube-system:heapster-gke":                             {},
		"apps/v1:Deployment:kube-system:stackdriver-metadata-agent-cluster-level": {},

		"extensions/v1beta1:Deployment:kube-system:kube-dns":                                 {},
		"extensions/v1beta1:Deployment:kube-system:kube-dns-autoscaler":                      {},
		"extensions/v1beta1:Deployment:kube-system:fluentd-gcp-scaler":                       {},
		"extensions/v1beta1:Deployment:kube-system:kubernetes-dashboard":                     {},
		"extensions/v1beta1:Deployment:kube-system:l7-default-backend":                       {},
		"extensions/v1beta1:Deployment:kube-system:heapster-gke":                             {},
		"extensions/v1beta1:Deployment:kube-system:stackdriver-metadata-agent-cluster-level": {},

		"v1:Endpoints:kube-system:kube-controller-manager":        {},
		"v1:Endpoints:kube-system:kube-scheduler":                 {},
		"v1:Endpoints:kube-system:vpa-recommender":                {},
		"v1:Endpoints:kube-system:gcp-controller-manager":         {},
		"v1:Endpoints:kube-system:managed-certificate-controller": {},
		"v1:Endpoints:kube-system:cluster-autoscaler":             {},

		"v1:ConfigMap:kube-system:cluster-kubestore":         {},
		"v1:ConfigMap:kube-system:ingress-gce-lock":          {},
		"v1:ConfigMap:kube-system:gke-common-webhook-lock":   {},
		"v1:ConfigMap:kube-system:cluster-autoscaler-status": {},

		"rbac.authorization.k8s.io/v1:ClusterRole::system:managed-certificate-controller":        {},
		"rbac.authorization.k8s.io/v1:ClusterRoleBinding::system:managed-certificate-controller": {},
	}
)

// reflector watches the live state of application with the cluster
// and triggers the specified callbacks.
type reflector struct {
	config      *config.CloudProviderKubernetesConfig
	kubeConfig  *restclient.Config
	pipedConfig *config.PipedSpec

	onAdd    func(obj *unstructured.Unstructured)
	onUpdate func(oldObj, obj *unstructured.Unstructured)
	onDelete func(obj *unstructured.Unstructured)

	watchingResourceKinds []provider.APIVersionKind
	stopCh                chan struct{}
	logger                *zap.Logger
}

func (r *reflector) start(ctx context.Context) error {
	matcher := newResourceMatcher(r.config.AppStateInformer)

	// Use discovery to discover APIs supported by the Kubernetes API server.
	// This should be run periodically with a low rate because the APIs are not added frequently.
	// https://godoc.org/k8s.io/client-go/discovery
	discoveryClient, err := discovery.NewDiscoveryClientForConfig(r.kubeConfig)
	if err != nil {
		return fmt.Errorf("failed to create discovery client: %v", err)
	}
	groupResources, err := discoveryClient.ServerPreferredResources()
	if err != nil {
		return fmt.Errorf("failed to fetch preferred resources: %v", err)
	}
	r.logger.Info(fmt.Sprintf("successfully preferred resources that contains for %d groups", len(groupResources)))

	// Filter above APIResources.
	var (
		targetResources           = make([]schema.GroupVersionResource, 0)
		namespacedTargetResources = make([]schema.GroupVersionResource, 0)
	)
	for _, gr := range groupResources {
		for _, resource := range gr.APIResources {
			gvk := schema.FromAPIVersionAndKind(gr.GroupVersion, resource.Kind)
			if !matcher.Match(gvk) {
				r.logger.Info(fmt.Sprintf("skip watching %v because of not matching the configured list", gvk))
				continue
			}

			if !isSupportedList(resource) || !isSupportedWatch(resource) {
				r.logger.Info(fmt.Sprintf("skip watching %v because of not supporting watch or list verb", gvk))
				continue
			}

			gv := gvk.GroupVersion()
			r.watchingResourceKinds = append(r.watchingResourceKinds, provider.APIVersionKind{
				APIVersion: gv.String(),
				Kind:       gvk.Kind,
			})
			target := gv.WithResource(resource.Name)
			if resource.Namespaced {
				namespacedTargetResources = append(namespacedTargetResources, target)
			} else {
				targetResources = append(targetResources, target)
			}
		}
	}
	r.logger.Info("filtered target resources",
		zap.Any("targetResources", targetResources),
		zap.Any("namespacedTargetResources", namespacedTargetResources),
	)

	// Use dynamic to perform generic operations on arbitrary Kubernets API objects.
	// https://godoc.org/k8s.io/client-go/dynamic
	dynamicClient, err := dynamic.NewForConfig(r.kubeConfig)
	if err != nil {
		return fmt.Errorf("failed to create dynamic client: %v", err)
	}

	stopCh := make(chan struct{})

	startInformer := func(namespace string, resources []schema.GroupVersionResource) {
		factory := dynamicinformer.NewFilteredDynamicSharedInformerFactory(dynamicClient, 30*time.Minute, namespace, nil)
		for _, tr := range resources {
			di := factory.ForResource(tr).Informer()
			di.AddEventHandler(cache.ResourceEventHandlerFuncs{
				AddFunc:    r.onObjectAdd,
				UpdateFunc: r.onObjectUpdate,
				DeleteFunc: r.onObjectDelete,
			})
			go di.Run(r.stopCh)
			if cache.WaitForCacheSync(stopCh, di.HasSynced) {
				r.logger.Info(fmt.Sprintf("informer cache for %v has been synced", tr))
			} else {
				// TODO: Handle the case informer cache has not been synced correctly.
				r.logger.Info(fmt.Sprintf("informer cache for %v has not been synced correctly", tr))
			}
		}
	}

	ns := r.config.AppStateInformer.Namespace
	if ns == "" {
		ns = metav1.NamespaceAll
	}
	r.logger.Info(fmt.Sprintf("start running %d namespaced-resource informers", len(namespacedTargetResources)))
	startInformer(ns, namespacedTargetResources)

	if ns == metav1.NamespaceAll {
		r.logger.Info(fmt.Sprintf("start running %d non-namespaced-resource informers", len(targetResources)))
		startInformer(metav1.NamespaceAll, targetResources)
	}

	r.logger.Info("all informer caches have been synced")
	return nil
}

func (r *reflector) onObjectAdd(obj interface{}) {
	u := obj.(*unstructured.Unstructured)
	key := provider.MakeResourceKey(u)

	// Ignore all predefined ones.
	if _, ok := ignoreResourceKeys[key.String()]; ok {
		kubernetesmetrics.IncResourceEventsCounter(
			kubernetesmetrics.LabelEventAdd,
			kubernetesmetrics.LabelEventNotYetHandled,
		)
		return
	}

	// Ignore all objects that are not handled by this piped.
	pipedID := u.GetAnnotations()[provider.LabelPiped]
	if pipedID != "" && pipedID != r.pipedConfig.PipedID {
		kubernetesmetrics.IncResourceEventsCounter(
			kubernetesmetrics.LabelEventAdd,
			kubernetesmetrics.LabelEventNotYetHandled,
		)
		return
	}

	r.logger.Debug(fmt.Sprintf("received add event for %s", key.String()))
	r.onAdd(u)
	kubernetesmetrics.IncResourceEventsCounter(
		kubernetesmetrics.LabelEventAdd,
		kubernetesmetrics.LabelEventHandled,
	)
}

func (r *reflector) onObjectUpdate(oldObj, obj interface{}) {
	u := obj.(*unstructured.Unstructured)
	oldU := oldObj.(*unstructured.Unstructured)

	// Ignore all predefined ones.
	key := provider.MakeResourceKey(u)
	if _, ok := ignoreResourceKeys[key.String()]; ok {
		kubernetesmetrics.IncResourceEventsCounter(
			kubernetesmetrics.LabelEventUpdate,
			kubernetesmetrics.LabelEventNotYetHandled,
		)
		return
	}

	// Ignore all objects that are not handled by this piped.
	pipedID := u.GetAnnotations()[provider.LabelPiped]
	if pipedID != "" && pipedID != r.pipedConfig.PipedID {
		kubernetesmetrics.IncResourceEventsCounter(
			kubernetesmetrics.LabelEventUpdate,
			kubernetesmetrics.LabelEventNotYetHandled,
		)
		return
	}

	r.logger.Debug(fmt.Sprintf("received update event for %s", key.String()))
	r.onUpdate(oldU, u)
	kubernetesmetrics.IncResourceEventsCounter(
		kubernetesmetrics.LabelEventUpdate,
		kubernetesmetrics.LabelEventHandled,
	)
}

func (r *reflector) onObjectDelete(obj interface{}) {
	u := obj.(*unstructured.Unstructured)
	key := provider.MakeResourceKey(u)

	// Ignore all predefined ones.
	if _, ok := ignoreResourceKeys[key.String()]; ok {
		kubernetesmetrics.IncResourceEventsCounter(
			kubernetesmetrics.LabelEventDelete,
			kubernetesmetrics.LabelEventNotYetHandled,
		)
		return
	}

	// Ignore all objects that are not handled by this piped.
	pipedID := u.GetAnnotations()[provider.LabelPiped]
	if pipedID != "" && pipedID != r.pipedConfig.PipedID {
		kubernetesmetrics.IncResourceEventsCounter(
			kubernetesmetrics.LabelEventDelete,
			kubernetesmetrics.LabelEventNotYetHandled,
		)
		return
	}

	r.logger.Debug(fmt.Sprintf("received delete event for %s", key.String()))
	r.onDelete(u)
	kubernetesmetrics.IncResourceEventsCounter(
		kubernetesmetrics.LabelEventDelete,
		kubernetesmetrics.LabelEventHandled,
	)
}

func isSupportedWatch(r metav1.APIResource) bool {
	for _, v := range r.Verbs {
		if v == "watch" {
			return true
		}
	}
	return false
}

func isSupportedList(r metav1.APIResource) bool {
	for _, v := range r.Verbs {
		if v == "list" {
			return true
		}
	}
	return false
}

type resourceMatcher struct {
	includes map[string]struct{}
	excludes map[string]struct{}
}

func newResourceMatcher(cfg config.KubernetesAppStateInformer) *resourceMatcher {
	r := &resourceMatcher{
		includes: make(map[string]struct{}, len(cfg.IncludeResources)),
		excludes: make(map[string]struct{}, len(cfg.ExcludeResources)),
	}

	for _, m := range cfg.IncludeResources {
		if m.Kind == "" {
			r.includes[m.APIVersion] = struct{}{}
		} else {
			r.includes[m.APIVersion+":"+m.Kind] = struct{}{}
		}
	}
	for _, m := range cfg.ExcludeResources {
		if m.Kind == "" {
			r.excludes[m.APIVersion] = struct{}{}
		} else {
			r.excludes[m.APIVersion+":"+m.Kind] = struct{}{}
		}
	}
	return r
}

func (m *resourceMatcher) Match(gvk schema.GroupVersionKind) bool {
	var (
		gv         = gvk.GroupVersion()
		apiVersion = gv.String()
		key        = apiVersion + ":" + gvk.Kind
	)

	// Any resource matches the specified ExcludeResources will be ignored.
	if _, ok := m.excludes[apiVersion]; ok {
		return false
	}
	if _, ok := m.excludes[key]; ok {
		return false
	}

	// Any resources matches the specified IncludeResources will be included.
	if _, ok := m.includes[apiVersion]; ok {
		return true
	}
	if _, ok := m.includes[key]; ok {
		return true
	}

	// Check the predefined list.
	if _, ok := kindWhitelist[gvk.Kind]; !ok {
		return false
	}
	if _, ok := groupWhitelist[gv.Group]; !ok {
		return false
	}
	if _, ok := versionWhitelist[gv.Version]; !ok {
		return false
	}

	return true
}<|MERGE_RESOLUTION|>--- conflicted
+++ resolved
@@ -82,14 +82,11 @@
 		"CustomResourceDefinition": {},
 		"PodDisruptionBudget":      {},
 		"PodSecurityPolicy":        {},
-<<<<<<< HEAD
 		"LocalSubjectAccessReview": {},
 		"SelfSubjectAccessReview":  {},
 		"SelfSubjectRulesReview":   {},
 		"SubjectAccessReview":      {},
-=======
 		"IngressClass":             {},
->>>>>>> 46025a56
 	}
 	ignoreResourceKeys = map[string]struct{}{
 		"v1:Service:default:kubernetes":               {},
