// Copyright 2020 The PipeCD Authors.
//
// Licensed under the Apache License, Version 2.0 (the "License");
// you may not use this file except in compliance with the License.
// You may obtain a copy of the License at
//
//     http://www.apache.org/licenses/LICENSE-2.0
//
// Unless required by applicable law or agreed to in writing, software
// distributed under the License is distributed on an "AS IS" BASIS,
// WITHOUT WARRANTIES OR CONDITIONS OF ANY KIND, either express or implied.
// See the License for the specific language governing permissions and
// limitations under the License.

package kubernetes

import (
	"context"
	"fmt"
	"time"

	"go.uber.org/zap"
	metav1 "k8s.io/apimachinery/pkg/apis/meta/v1"
	"k8s.io/apimachinery/pkg/apis/meta/v1/unstructured"
	"k8s.io/apimachinery/pkg/runtime/schema"
	"k8s.io/client-go/discovery"
	"k8s.io/client-go/dynamic"
	"k8s.io/client-go/dynamic/dynamicinformer"
	restclient "k8s.io/client-go/rest"
	"k8s.io/client-go/tools/cache"

	provider "github.com/pipe-cd/pipe/pkg/app/piped/cloudprovider/kubernetes"
	"github.com/pipe-cd/pipe/pkg/app/piped/livestatestore/kubernetes/kubernetesmetrics"
	"github.com/pipe-cd/pipe/pkg/config"
)

var (
	// This is the default whitelist of resources that should be watched.
	// User can add/remove other resources to be watched in piped config at cloud provider part.
	groupWhitelist = map[string]struct{}{
		"":                          {},
		"apps":                      {},
		"extensions":                {},
		"batch":                     {},
		"storage.k8s.io":            {},
		"autoscaling":               {},
		"networking.k8s.io":         {},
		"apiextensions.k8s.io":      {},
		"rbac.authorization.k8s.io": {},
		"policy":                    {},
	}
	versionWhitelist = map[string]struct{}{
		"v1":      {},
		"v1beta1": {},
		"v1beta2": {},
	}
	kindWhitelist = map[string]struct{}{
		"Service":                  {},
		"Endpoints":                {},
		"Deployment":               {},
		"DaemonSet":                {},
		"StatefulSet":              {},
		"ReplicationController":    {},
		"ReplicaSet":               {},
		"Pod":                      {},
		"Job":                      {},
		"CronJob":                  {},
		"ConfigMap":                {},
		"Secret":                   {},
		"Ingress":                  {},
		"NetworkPolicy":            {},
		"StorageClass":             {},
		"PersistentVolume":         {},
		"PersistentVolumeClaim":    {},
		"HorizontalPodAutoscaler":  {},
		"ServiceAccount":           {},
		"Role":                     {},
		"RoleBinding":              {},
		"ClusterRole":              {},
		"ClusterRoleBinding":       {},
		"CustomResourceDefinition": {},
		"PodDisruptionBudget":      {},
		"PodSecurityPolicy":        {},
<<<<<<< HEAD
		"ResourceQuota":            {},
=======
		"PodTemplate":              {},
>>>>>>> d6d8382b
		"IngressClass":             {},
		"Namespace":                {},
	}
	ignoreResourceKeys = map[string]struct{}{
		"v1:Service:default:kubernetes":               {},
		"v1:Service:kube-system:heapster":             {},
		"v1:Service:kube-system:metrics-server":       {},
		"v1:Service:kube-system:kube-dns":             {},
		"v1:Service:kube-system:kubernetes-dashboard": {},
		"v1:Service:kube-system:default-http-backend": {},

		"apps/v1:Deployment:kube-system:kube-dns":                                 {},
		"apps/v1:Deployment:kube-system:kube-dns-autoscaler":                      {},
		"apps/v1:Deployment:kube-system:fluentd-gcp-scaler":                       {},
		"apps/v1:Deployment:kube-system:kubernetes-dashboard":                     {},
		"apps/v1:Deployment:kube-system:l7-default-backend":                       {},
		"apps/v1:Deployment:kube-system:heapster-gke":                             {},
		"apps/v1:Deployment:kube-system:stackdriver-metadata-agent-cluster-level": {},

		"extensions/v1beta1:Deployment:kube-system:kube-dns":                                 {},
		"extensions/v1beta1:Deployment:kube-system:kube-dns-autoscaler":                      {},
		"extensions/v1beta1:Deployment:kube-system:fluentd-gcp-scaler":                       {},
		"extensions/v1beta1:Deployment:kube-system:kubernetes-dashboard":                     {},
		"extensions/v1beta1:Deployment:kube-system:l7-default-backend":                       {},
		"extensions/v1beta1:Deployment:kube-system:heapster-gke":                             {},
		"extensions/v1beta1:Deployment:kube-system:stackdriver-metadata-agent-cluster-level": {},

		"v1:Endpoints:kube-system:kube-controller-manager":        {},
		"v1:Endpoints:kube-system:kube-scheduler":                 {},
		"v1:Endpoints:kube-system:vpa-recommender":                {},
		"v1:Endpoints:kube-system:gcp-controller-manager":         {},
		"v1:Endpoints:kube-system:managed-certificate-controller": {},
		"v1:Endpoints:kube-system:cluster-autoscaler":             {},

		"v1:ConfigMap:kube-system:cluster-kubestore":         {},
		"v1:ConfigMap:kube-system:ingress-gce-lock":          {},
		"v1:ConfigMap:kube-system:gke-common-webhook-lock":   {},
		"v1:ConfigMap:kube-system:cluster-autoscaler-status": {},

		"rbac.authorization.k8s.io/v1:ClusterRole::system:managed-certificate-controller":        {},
		"rbac.authorization.k8s.io/v1:ClusterRoleBinding::system:managed-certificate-controller": {},
	}
)

// reflector watches the live state of application with the cluster
// and triggers the specified callbacks.
type reflector struct {
	config      *config.CloudProviderKubernetesConfig
	kubeConfig  *restclient.Config
	pipedConfig *config.PipedSpec

	onAdd    func(obj *unstructured.Unstructured)
	onUpdate func(oldObj, obj *unstructured.Unstructured)
	onDelete func(obj *unstructured.Unstructured)

	watchingResourceKinds []provider.APIVersionKind
	stopCh                chan struct{}
	logger                *zap.Logger
}

func (r *reflector) start(ctx context.Context) error {
	matcher := newResourceMatcher(r.config.AppStateInformer)

	// Use discovery to discover APIs supported by the Kubernetes API server.
	// This should be run periodically with a low rate because the APIs are not added frequently.
	// https://godoc.org/k8s.io/client-go/discovery
	discoveryClient, err := discovery.NewDiscoveryClientForConfig(r.kubeConfig)
	if err != nil {
		return fmt.Errorf("failed to create discovery client: %v", err)
	}
	groupResources, err := discoveryClient.ServerPreferredResources()
	if err != nil {
		return fmt.Errorf("failed to fetch preferred resources: %v", err)
	}
	r.logger.Info(fmt.Sprintf("successfully preferred resources that contains for %d groups", len(groupResources)))

	// Filter above APIResources.
	var (
		targetResources           = make([]schema.GroupVersionResource, 0)
		namespacedTargetResources = make([]schema.GroupVersionResource, 0)
	)
	for _, gr := range groupResources {
		for _, resource := range gr.APIResources {
			gvk := schema.FromAPIVersionAndKind(gr.GroupVersion, resource.Kind)
			if !matcher.Match(gvk) {
				r.logger.Info(fmt.Sprintf("skip watching %v because of not matching the configured list", gvk))
				continue
			}

			if !isSupportedList(resource) || !isSupportedWatch(resource) {
				r.logger.Info(fmt.Sprintf("skip watching %v because of not supporting watch or list verb", gvk))
				continue
			}

			gv := gvk.GroupVersion()
			r.watchingResourceKinds = append(r.watchingResourceKinds, provider.APIVersionKind{
				APIVersion: gv.String(),
				Kind:       gvk.Kind,
			})
			target := gv.WithResource(resource.Name)
			if resource.Namespaced {
				namespacedTargetResources = append(namespacedTargetResources, target)
			} else {
				targetResources = append(targetResources, target)
			}
		}
	}
	r.logger.Info("filtered target resources",
		zap.Any("targetResources", targetResources),
		zap.Any("namespacedTargetResources", namespacedTargetResources),
	)

	// Use dynamic to perform generic operations on arbitrary Kubernets API objects.
	// https://godoc.org/k8s.io/client-go/dynamic
	dynamicClient, err := dynamic.NewForConfig(r.kubeConfig)
	if err != nil {
		return fmt.Errorf("failed to create dynamic client: %v", err)
	}

	stopCh := make(chan struct{})

	startInformer := func(namespace string, resources []schema.GroupVersionResource) {
		factory := dynamicinformer.NewFilteredDynamicSharedInformerFactory(dynamicClient, 30*time.Minute, namespace, nil)
		for _, tr := range resources {
			di := factory.ForResource(tr).Informer()
			di.AddEventHandler(cache.ResourceEventHandlerFuncs{
				AddFunc:    r.onObjectAdd,
				UpdateFunc: r.onObjectUpdate,
				DeleteFunc: r.onObjectDelete,
			})
			go di.Run(r.stopCh)
			if cache.WaitForCacheSync(stopCh, di.HasSynced) {
				r.logger.Info(fmt.Sprintf("informer cache for %v has been synced", tr))
			} else {
				// TODO: Handle the case informer cache has not been synced correctly.
				r.logger.Info(fmt.Sprintf("informer cache for %v has not been synced correctly", tr))
			}
		}
	}

	ns := r.config.AppStateInformer.Namespace
	if ns == "" {
		ns = metav1.NamespaceAll
	}
	r.logger.Info(fmt.Sprintf("start running %d namespaced-resource informers", len(namespacedTargetResources)))
	startInformer(ns, namespacedTargetResources)

	if ns == metav1.NamespaceAll {
		r.logger.Info(fmt.Sprintf("start running %d non-namespaced-resource informers", len(targetResources)))
		startInformer(metav1.NamespaceAll, targetResources)
	}

	r.logger.Info("all informer caches have been synced")
	return nil
}

func (r *reflector) onObjectAdd(obj interface{}) {
	u := obj.(*unstructured.Unstructured)
	key := provider.MakeResourceKey(u)

	// Ignore all predefined ones.
	if _, ok := ignoreResourceKeys[key.String()]; ok {
		kubernetesmetrics.IncResourceEventsCounter(
			kubernetesmetrics.LabelEventAdd,
			kubernetesmetrics.LabelEventNotYetHandled,
		)
		return
	}

	// Ignore all objects that are not handled by this piped.
	pipedID := u.GetAnnotations()[provider.LabelPiped]
	if pipedID != "" && pipedID != r.pipedConfig.PipedID {
		kubernetesmetrics.IncResourceEventsCounter(
			kubernetesmetrics.LabelEventAdd,
			kubernetesmetrics.LabelEventNotYetHandled,
		)
		return
	}

	r.logger.Debug(fmt.Sprintf("received add event for %s", key.String()))
	r.onAdd(u)
	kubernetesmetrics.IncResourceEventsCounter(
		kubernetesmetrics.LabelEventAdd,
		kubernetesmetrics.LabelEventHandled,
	)
}

func (r *reflector) onObjectUpdate(oldObj, obj interface{}) {
	u := obj.(*unstructured.Unstructured)
	oldU := oldObj.(*unstructured.Unstructured)

	// Ignore all predefined ones.
	key := provider.MakeResourceKey(u)
	if _, ok := ignoreResourceKeys[key.String()]; ok {
		kubernetesmetrics.IncResourceEventsCounter(
			kubernetesmetrics.LabelEventUpdate,
			kubernetesmetrics.LabelEventNotYetHandled,
		)
		return
	}

	// Ignore all objects that are not handled by this piped.
	pipedID := u.GetAnnotations()[provider.LabelPiped]
	if pipedID != "" && pipedID != r.pipedConfig.PipedID {
		kubernetesmetrics.IncResourceEventsCounter(
			kubernetesmetrics.LabelEventUpdate,
			kubernetesmetrics.LabelEventNotYetHandled,
		)
		return
	}

	r.logger.Debug(fmt.Sprintf("received update event for %s", key.String()))
	r.onUpdate(oldU, u)
	kubernetesmetrics.IncResourceEventsCounter(
		kubernetesmetrics.LabelEventUpdate,
		kubernetesmetrics.LabelEventHandled,
	)
}

func (r *reflector) onObjectDelete(obj interface{}) {
	u := obj.(*unstructured.Unstructured)
	key := provider.MakeResourceKey(u)

	// Ignore all predefined ones.
	if _, ok := ignoreResourceKeys[key.String()]; ok {
		kubernetesmetrics.IncResourceEventsCounter(
			kubernetesmetrics.LabelEventDelete,
			kubernetesmetrics.LabelEventNotYetHandled,
		)
		return
	}

	// Ignore all objects that are not handled by this piped.
	pipedID := u.GetAnnotations()[provider.LabelPiped]
	if pipedID != "" && pipedID != r.pipedConfig.PipedID {
		kubernetesmetrics.IncResourceEventsCounter(
			kubernetesmetrics.LabelEventDelete,
			kubernetesmetrics.LabelEventNotYetHandled,
		)
		return
	}

	r.logger.Debug(fmt.Sprintf("received delete event for %s", key.String()))
	r.onDelete(u)
	kubernetesmetrics.IncResourceEventsCounter(
		kubernetesmetrics.LabelEventDelete,
		kubernetesmetrics.LabelEventHandled,
	)
}

func isSupportedWatch(r metav1.APIResource) bool {
	for _, v := range r.Verbs {
		if v == "watch" {
			return true
		}
	}
	return false
}

func isSupportedList(r metav1.APIResource) bool {
	for _, v := range r.Verbs {
		if v == "list" {
			return true
		}
	}
	return false
}

type resourceMatcher struct {
	includes map[string]struct{}
	excludes map[string]struct{}
}

func newResourceMatcher(cfg config.KubernetesAppStateInformer) *resourceMatcher {
	r := &resourceMatcher{
		includes: make(map[string]struct{}, len(cfg.IncludeResources)),
		excludes: make(map[string]struct{}, len(cfg.ExcludeResources)),
	}

	for _, m := range cfg.IncludeResources {
		if m.Kind == "" {
			r.includes[m.APIVersion] = struct{}{}
		} else {
			r.includes[m.APIVersion+":"+m.Kind] = struct{}{}
		}
	}
	for _, m := range cfg.ExcludeResources {
		if m.Kind == "" {
			r.excludes[m.APIVersion] = struct{}{}
		} else {
			r.excludes[m.APIVersion+":"+m.Kind] = struct{}{}
		}
	}
	return r
}

func (m *resourceMatcher) Match(gvk schema.GroupVersionKind) bool {
	var (
		gv         = gvk.GroupVersion()
		apiVersion = gv.String()
		key        = apiVersion + ":" + gvk.Kind
	)

	// Any resource matches the specified ExcludeResources will be ignored.
	if _, ok := m.excludes[apiVersion]; ok {
		return false
	}
	if _, ok := m.excludes[key]; ok {
		return false
	}

	// Any resources matches the specified IncludeResources will be included.
	if _, ok := m.includes[apiVersion]; ok {
		return true
	}
	if _, ok := m.includes[key]; ok {
		return true
	}

	// Check the predefined list.
	if _, ok := kindWhitelist[gvk.Kind]; !ok {
		return false
	}
	if _, ok := groupWhitelist[gv.Group]; !ok {
		return false
	}
	if _, ok := versionWhitelist[gv.Version]; !ok {
		return false
	}

	return true
}<|MERGE_RESOLUTION|>--- conflicted
+++ resolved
@@ -81,11 +81,8 @@
 		"CustomResourceDefinition": {},
 		"PodDisruptionBudget":      {},
 		"PodSecurityPolicy":        {},
-<<<<<<< HEAD
 		"ResourceQuota":            {},
-=======
 		"PodTemplate":              {},
->>>>>>> d6d8382b
 		"IngressClass":             {},
 		"Namespace":                {},
 	}
