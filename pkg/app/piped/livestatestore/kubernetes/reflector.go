// Copyright 2020 The PipeCD Authors.
//
// Licensed under the Apache License, Version 2.0 (the "License");
// you may not use this file except in compliance with the License.
// You may obtain a copy of the License at
//
//     http://www.apache.org/licenses/LICENSE-2.0
//
// Unless required by applicable law or agreed to in writing, software
// distributed under the License is distributed on an "AS IS" BASIS,
// WITHOUT WARRANTIES OR CONDITIONS OF ANY KIND, either express or implied.
// See the License for the specific language governing permissions and
// limitations under the License.

package kubernetes

import (
	"context"
	"fmt"
	"time"

	"go.uber.org/zap"
	metav1 "k8s.io/apimachinery/pkg/apis/meta/v1"
	"k8s.io/apimachinery/pkg/apis/meta/v1/unstructured"
	"k8s.io/apimachinery/pkg/runtime/schema"
	"k8s.io/client-go/discovery"
	"k8s.io/client-go/dynamic"
	"k8s.io/client-go/dynamic/dynamicinformer"
	restclient "k8s.io/client-go/rest"
	"k8s.io/client-go/tools/cache"

	provider "github.com/pipe-cd/pipe/pkg/app/piped/cloudprovider/kubernetes"
	"github.com/pipe-cd/pipe/pkg/app/piped/livestatestore/kubernetes/kubernetesmetrics"
	"github.com/pipe-cd/pipe/pkg/config"
)

var (
	// This is the default whitelist of resources that should be watched.
	// User can add/remove other resources to be watched in piped config at cloud provider part.
	groupWhitelist = map[string]struct{}{
		"":                          {},
		"apps":                      {},
		"extensions":                {},
		"batch":                     {},
		"storage.k8s.io":            {},
		"autoscaling":               {},
		"networking.k8s.io":         {},
		"apiextensions.k8s.io":      {},
		"rbac.authorization.k8s.io": {},
		"policy":                    {},
		"authorization.k8s.io":      {},
	}
	versionWhitelist = map[string]struct{}{
		"v1":      {},
		"v1beta1": {},
		"v1beta2": {},
	}
	kindWhitelist = map[string]struct{}{
		"Service":                  {},
		"Endpoints":                {},
		"Deployment":               {},
		"DaemonSet":                {},
		"StatefulSet":              {},
		"ReplicationController":    {},
		"ReplicaSet":               {},
		"Pod":                      {},
		"Job":                      {},
		"CronJob":                  {},
		"ConfigMap":                {},
		"Secret":                   {},
		"Ingress":                  {},
		"NetworkPolicy":            {},
		"StorageClass":             {},
		"PersistentVolume":         {},
		"PersistentVolumeClaim":    {},
		"HorizontalPodAutoscaler":  {},
		"ServiceAccount":           {},
		"Role":                     {},
		"RoleBinding":              {},
		"ClusterRole":              {},
		"ClusterRoleBinding":       {},
		"CustomResourceDefinition": {},
		"PodDisruptionBudget":      {},
		"PodSecurityPolicy":        {},
<<<<<<< HEAD
		"LocalSubjectAccessReview": {},
		"SelfSubjectAccessReview":  {},
		"SelfSubjectRulesReview":   {},
		"SubjectAccessReview":      {},
=======
		"ResourceQuota":            {},
		"PodTemplate":              {},
>>>>>>> a0cea27d
		"IngressClass":             {},
		"Namespace":                {},
	}
	ignoreResourceKeys = map[string]struct{}{
		"v1:Service:default:kubernetes":               {},
		"v1:Service:kube-system:heapster":             {},
		"v1:Service:kube-system:metrics-server":       {},
		"v1:Service:kube-system:kube-dns":             {},
		"v1:Service:kube-system:kubernetes-dashboard": {},
		"v1:Service:kube-system:default-http-backend": {},

		"apps/v1:Deployment:kube-system:kube-dns":                                 {},
		"apps/v1:Deployment:kube-system:kube-dns-autoscaler":                      {},
		"apps/v1:Deployment:kube-system:fluentd-gcp-scaler":                       {},
		"apps/v1:Deployment:kube-system:kubernetes-dashboard":                     {},
		"apps/v1:Deployment:kube-system:l7-default-backend":                       {},
		"apps/v1:Deployment:kube-system:heapster-gke":                             {},
		"apps/v1:Deployment:kube-system:stackdriver-metadata-agent-cluster-level": {},

		"extensions/v1beta1:Deployment:kube-system:kube-dns":                                 {},
		"extensions/v1beta1:Deployment:kube-system:kube-dns-autoscaler":                      {},
		"extensions/v1beta1:Deployment:kube-system:fluentd-gcp-scaler":                       {},
		"extensions/v1beta1:Deployment:kube-system:kubernetes-dashboard":                     {},
		"extensions/v1beta1:Deployment:kube-system:l7-default-backend":                       {},
		"extensions/v1beta1:Deployment:kube-system:heapster-gke":                             {},
		"extensions/v1beta1:Deployment:kube-system:stackdriver-metadata-agent-cluster-level": {},

		"v1:Endpoints:kube-system:kube-controller-manager":        {},
		"v1:Endpoints:kube-system:kube-scheduler":                 {},
		"v1:Endpoints:kube-system:vpa-recommender":                {},
		"v1:Endpoints:kube-system:gcp-controller-manager":         {},
		"v1:Endpoints:kube-system:managed-certificate-controller": {},
		"v1:Endpoints:kube-system:cluster-autoscaler":             {},

		"v1:ConfigMap:kube-system:cluster-kubestore":         {},
		"v1:ConfigMap:kube-system:ingress-gce-lock":          {},
		"v1:ConfigMap:kube-system:gke-common-webhook-lock":   {},
		"v1:ConfigMap:kube-system:cluster-autoscaler-status": {},

		"rbac.authorization.k8s.io/v1:ClusterRole::system:managed-certificate-controller":        {},
		"rbac.authorization.k8s.io/v1:ClusterRoleBinding::system:managed-certificate-controller": {},
	}
)

// reflector watches the live state of application with the cluster
// and triggers the specified callbacks.
type reflector struct {
	config      *config.CloudProviderKubernetesConfig
	kubeConfig  *restclient.Config
	pipedConfig *config.PipedSpec

	onAdd    func(obj *unstructured.Unstructured)
	onUpdate func(oldObj, obj *unstructured.Unstructured)
	onDelete func(obj *unstructured.Unstructured)

	watchingResourceKinds []provider.APIVersionKind
	stopCh                chan struct{}
	logger                *zap.Logger
}

func (r *reflector) start(ctx context.Context) error {
	matcher := newResourceMatcher(r.config.AppStateInformer)

	// Use discovery to discover APIs supported by the Kubernetes API server.
	// This should be run periodically with a low rate because the APIs are not added frequently.
	// https://godoc.org/k8s.io/client-go/discovery
	discoveryClient, err := discovery.NewDiscoveryClientForConfig(r.kubeConfig)
	if err != nil {
		return fmt.Errorf("failed to create discovery client: %v", err)
	}
	groupResources, err := discoveryClient.ServerPreferredResources()
	if err != nil {
		return fmt.Errorf("failed to fetch preferred resources: %v", err)
	}
	r.logger.Info(fmt.Sprintf("successfully preferred resources that contains for %d groups", len(groupResources)))

	// Filter above APIResources.
	var (
		targetResources           = make([]schema.GroupVersionResource, 0)
		namespacedTargetResources = make([]schema.GroupVersionResource, 0)
	)
	for _, gr := range groupResources {
		for _, resource := range gr.APIResources {
			gvk := schema.FromAPIVersionAndKind(gr.GroupVersion, resource.Kind)
			if !matcher.Match(gvk) {
				r.logger.Info(fmt.Sprintf("skip watching %v because of not matching the configured list", gvk))
				continue
			}

			if !isSupportedList(resource) || !isSupportedWatch(resource) {
				r.logger.Info(fmt.Sprintf("skip watching %v because of not supporting watch or list verb", gvk))
				continue
			}

			gv := gvk.GroupVersion()
			r.watchingResourceKinds = append(r.watchingResourceKinds, provider.APIVersionKind{
				APIVersion: gv.String(),
				Kind:       gvk.Kind,
			})
			target := gv.WithResource(resource.Name)
			if resource.Namespaced {
				namespacedTargetResources = append(namespacedTargetResources, target)
			} else {
				targetResources = append(targetResources, target)
			}
		}
	}
	r.logger.Info("filtered target resources",
		zap.Any("targetResources", targetResources),
		zap.Any("namespacedTargetResources", namespacedTargetResources),
	)

	// Use dynamic to perform generic operations on arbitrary Kubernets API objects.
	// https://godoc.org/k8s.io/client-go/dynamic
	dynamicClient, err := dynamic.NewForConfig(r.kubeConfig)
	if err != nil {
		return fmt.Errorf("failed to create dynamic client: %v", err)
	}

	stopCh := make(chan struct{})

	startInformer := func(namespace string, resources []schema.GroupVersionResource) {
		factory := dynamicinformer.NewFilteredDynamicSharedInformerFactory(dynamicClient, 30*time.Minute, namespace, nil)
		for _, tr := range resources {
			di := factory.ForResource(tr).Informer()
			di.AddEventHandler(cache.ResourceEventHandlerFuncs{
				AddFunc:    r.onObjectAdd,
				UpdateFunc: r.onObjectUpdate,
				DeleteFunc: r.onObjectDelete,
			})
			go di.Run(r.stopCh)
			if cache.WaitForCacheSync(stopCh, di.HasSynced) {
				r.logger.Info(fmt.Sprintf("informer cache for %v has been synced", tr))
			} else {
				// TODO: Handle the case informer cache has not been synced correctly.
				r.logger.Info(fmt.Sprintf("informer cache for %v has not been synced correctly", tr))
			}
		}
	}

	ns := r.config.AppStateInformer.Namespace
	if ns == "" {
		ns = metav1.NamespaceAll
	}
	r.logger.Info(fmt.Sprintf("start running %d namespaced-resource informers", len(namespacedTargetResources)))
	startInformer(ns, namespacedTargetResources)

	if ns == metav1.NamespaceAll {
		r.logger.Info(fmt.Sprintf("start running %d non-namespaced-resource informers", len(targetResources)))
		startInformer(metav1.NamespaceAll, targetResources)
	}

	r.logger.Info("all informer caches have been synced")
	return nil
}

func (r *reflector) onObjectAdd(obj interface{}) {
	u := obj.(*unstructured.Unstructured)
	key := provider.MakeResourceKey(u)

	// Ignore all predefined ones.
	if _, ok := ignoreResourceKeys[key.String()]; ok {
		kubernetesmetrics.IncResourceEventsCounter(
			kubernetesmetrics.LabelEventAdd,
			kubernetesmetrics.LabelEventNotYetHandled,
		)
		return
	}

	// Ignore all objects that are not handled by this piped.
	pipedID := u.GetAnnotations()[provider.LabelPiped]
	if pipedID != "" && pipedID != r.pipedConfig.PipedID {
		kubernetesmetrics.IncResourceEventsCounter(
			kubernetesmetrics.LabelEventAdd,
			kubernetesmetrics.LabelEventNotYetHandled,
		)
		return
	}

	r.logger.Debug(fmt.Sprintf("received add event for %s", key.String()))
	r.onAdd(u)
	kubernetesmetrics.IncResourceEventsCounter(
		kubernetesmetrics.LabelEventAdd,
		kubernetesmetrics.LabelEventHandled,
	)
}

func (r *reflector) onObjectUpdate(oldObj, obj interface{}) {
	u := obj.(*unstructured.Unstructured)
	oldU := oldObj.(*unstructured.Unstructured)

	// Ignore all predefined ones.
	key := provider.MakeResourceKey(u)
	if _, ok := ignoreResourceKeys[key.String()]; ok {
		kubernetesmetrics.IncResourceEventsCounter(
			kubernetesmetrics.LabelEventUpdate,
			kubernetesmetrics.LabelEventNotYetHandled,
		)
		return
	}

	// Ignore all objects that are not handled by this piped.
	pipedID := u.GetAnnotations()[provider.LabelPiped]
	if pipedID != "" && pipedID != r.pipedConfig.PipedID {
		kubernetesmetrics.IncResourceEventsCounter(
			kubernetesmetrics.LabelEventUpdate,
			kubernetesmetrics.LabelEventNotYetHandled,
		)
		return
	}

	r.logger.Debug(fmt.Sprintf("received update event for %s", key.String()))
	r.onUpdate(oldU, u)
	kubernetesmetrics.IncResourceEventsCounter(
		kubernetesmetrics.LabelEventUpdate,
		kubernetesmetrics.LabelEventHandled,
	)
}

func (r *reflector) onObjectDelete(obj interface{}) {
	u := obj.(*unstructured.Unstructured)
	key := provider.MakeResourceKey(u)

	// Ignore all predefined ones.
	if _, ok := ignoreResourceKeys[key.String()]; ok {
		kubernetesmetrics.IncResourceEventsCounter(
			kubernetesmetrics.LabelEventDelete,
			kubernetesmetrics.LabelEventNotYetHandled,
		)
		return
	}

	// Ignore all objects that are not handled by this piped.
	pipedID := u.GetAnnotations()[provider.LabelPiped]
	if pipedID != "" && pipedID != r.pipedConfig.PipedID {
		kubernetesmetrics.IncResourceEventsCounter(
			kubernetesmetrics.LabelEventDelete,
			kubernetesmetrics.LabelEventNotYetHandled,
		)
		return
	}

	r.logger.Debug(fmt.Sprintf("received delete event for %s", key.String()))
	r.onDelete(u)
	kubernetesmetrics.IncResourceEventsCounter(
		kubernetesmetrics.LabelEventDelete,
		kubernetesmetrics.LabelEventHandled,
	)
}

func isSupportedWatch(r metav1.APIResource) bool {
	for _, v := range r.Verbs {
		if v == "watch" {
			return true
		}
	}
	return false
}

func isSupportedList(r metav1.APIResource) bool {
	for _, v := range r.Verbs {
		if v == "list" {
			return true
		}
	}
	return false
}

type resourceMatcher struct {
	includes map[string]struct{}
	excludes map[string]struct{}
}

func newResourceMatcher(cfg config.KubernetesAppStateInformer) *resourceMatcher {
	r := &resourceMatcher{
		includes: make(map[string]struct{}, len(cfg.IncludeResources)),
		excludes: make(map[string]struct{}, len(cfg.ExcludeResources)),
	}

	for _, m := range cfg.IncludeResources {
		if m.Kind == "" {
			r.includes[m.APIVersion] = struct{}{}
		} else {
			r.includes[m.APIVersion+":"+m.Kind] = struct{}{}
		}
	}
	for _, m := range cfg.ExcludeResources {
		if m.Kind == "" {
			r.excludes[m.APIVersion] = struct{}{}
		} else {
			r.excludes[m.APIVersion+":"+m.Kind] = struct{}{}
		}
	}
	return r
}

func (m *resourceMatcher) Match(gvk schema.GroupVersionKind) bool {
	var (
		gv         = gvk.GroupVersion()
		apiVersion = gv.String()
		key        = apiVersion + ":" + gvk.Kind
	)

	// Any resource matches the specified ExcludeResources will be ignored.
	if _, ok := m.excludes[apiVersion]; ok {
		return false
	}
	if _, ok := m.excludes[key]; ok {
		return false
	}

	// Any resources matches the specified IncludeResources will be included.
	if _, ok := m.includes[apiVersion]; ok {
		return true
	}
	if _, ok := m.includes[key]; ok {
		return true
	}

	// Check the predefined list.
	if _, ok := kindWhitelist[gvk.Kind]; !ok {
		return false
	}
	if _, ok := groupWhitelist[gv.Group]; !ok {
		return false
	}
	if _, ok := versionWhitelist[gv.Version]; !ok {
		return false
	}

	return true
}<|MERGE_RESOLUTION|>--- conflicted
+++ resolved
@@ -82,15 +82,12 @@
 		"CustomResourceDefinition": {},
 		"PodDisruptionBudget":      {},
 		"PodSecurityPolicy":        {},
-<<<<<<< HEAD
 		"LocalSubjectAccessReview": {},
 		"SelfSubjectAccessReview":  {},
 		"SelfSubjectRulesReview":   {},
 		"SubjectAccessReview":      {},
-=======
 		"ResourceQuota":            {},
 		"PodTemplate":              {},
->>>>>>> a0cea27d
 		"IngressClass":             {},
 		"Namespace":                {},
 	}
