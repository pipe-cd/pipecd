// Copyright 2023 The PipeCD Authors.
//
// Licensed under the Apache License, Version 2.0 (the "License");
// you may not use this file except in compliance with the License.
// You may obtain a copy of the License at
//
//     http://www.apache.org/licenses/LICENSE-2.0
//
// Unless required by applicable law or agreed to in writing, software
// distributed under the License is distributed on an "AS IS" BASIS,
// WITHOUT WARRANTIES OR CONDITIONS OF ANY KIND, either express or implied.
// See the License for the specific language governing permissions and
// limitations under the License.

package custom

import (
	"fmt"
	"os"
	"os/exec"
	"time"

	"github.com/pipe-cd/pipecd/pkg/app/piped/executor"
	"github.com/pipe-cd/pipecd/pkg/app/piped/toolregistry"
	"github.com/pipe-cd/pipecd/pkg/config"
	"github.com/pipe-cd/pipecd/pkg/model"
)

const (
	defaultTimeout = 20 * time.Minute
)

type deployExecutor struct {
	executor.Input

	repoDir string
	appDir  string
}

type registerer interface {
	Register(stage model.Stage, f executor.Factory) error
	RegisterCustomStageRollback(f executor.Factory) error
}

// Register registers this executor factory into a given registerer.
func Register(r registerer) {
	f := func(in executor.Input) executor.Executor {
		return &deployExecutor{
			Input: in,
		}
	}
<<<<<<< HEAD
	r.Register(model.StageCustomStage, f)
	r.RegisterCustomStageRollback(func(in executor.Input) executor.Executor {
		return &customStageRollbackExecutor{
			Input: in,
		}
	})
=======
	r.Register(model.StageCustomSync, f)
>>>>>>> edb9fda3
}

// Execute starts waiting for the specified duration.
func (e *deployExecutor) Execute(sig executor.StopSignal) model.StageStatus {
	var (
		originalStatus = e.Stage.Status
		timeout        = defaultTimeout
	)
	ctx := sig.Context()
	ds, err := e.TargetDSP.Get(ctx, e.LogPersister)
	if err != nil {
		e.LogPersister.Errorf("Failed to prepare target deploy source data (%v)", err)
		return model.StageStatus_STAGE_FAILURE
	}
	e.repoDir = ds.RepoDir
	e.appDir = ds.AppDir
	if e.StageConfig.CustomSyncOptions.Timeout != 0 {
		timeout = e.StageConfig.CustomSyncOptions.Timeout.Duration()
	}
	fmt.Println(timeout)

	c := make(chan bool, 1)
	go func() {
<<<<<<< HEAD
		result := executeCommand(e.appDir, e.StageConfig.CustomStageOptions, e.LogPersister)
		c <- result
=======
		c <- e.executeCommand(e.StageConfig.CustomSyncOptions)
>>>>>>> edb9fda3
	}()

	timer := time.NewTimer(timeout)
	defer timer.Stop()

	for {
		select {
		case result := <-c:
			if result {
				return model.StageStatus_STAGE_SUCCESS
			} else {
				return model.StageStatus_STAGE_FAILURE
			}
		case <-timer.C:
			e.LogPersister.Errorf("Canceled because of timeout")
			return model.StageStatus_STAGE_FAILURE

		case s := <-sig.Ch():
			switch s {
			case executor.StopSignalCancel:
				return model.StageStatus_STAGE_CANCELLED
			case executor.StopSignalTerminate:
				return originalStatus
			default:
				return model.StageStatus_STAGE_FAILURE
			}
		}
	}
}

<<<<<<< HEAD
func executeCommand(appDir string, opts *config.CustomStageOptions, lp executor.LogPersister) bool {
=======
func (e *deployExecutor) executeCommand(opts *config.CustomSyncOptions) model.StageStatus {
>>>>>>> edb9fda3

	binDir := toolregistry.DefaultRegistry().GetBinDir()
	pathFromOS := os.Getenv("PATH")

	path := binDir + ":" + pathFromOS
	envs := make([]string, len(opts.Env))
	for key, value := range opts.Env {
		envs = append(envs, key+"="+value)
	}
	for _, v := range opts.Runs {
		cmd := exec.Command("/bin/sh", "-c", v)
		lp.Infof("RUN %s (env: %v)", v, envs)
		cmd.Dir = appDir
		cmd.Env = append(os.Environ(), append(envs, "PATH="+path)...)
		out, err := cmd.CombinedOutput()
		if len(out) != 0 {
			lp.Infof("%s", out)
		}
		if err != nil {
			lp.Errorf("ERROR %v", err)
			return false
		}

	}
	return true
}<|MERGE_RESOLUTION|>--- conflicted
+++ resolved
@@ -49,16 +49,12 @@
 			Input: in,
 		}
 	}
-<<<<<<< HEAD
-	r.Register(model.StageCustomStage, f)
+	r.Register(model.StageCustomSync, f)
 	r.RegisterCustomStageRollback(func(in executor.Input) executor.Executor {
 		return &customStageRollbackExecutor{
 			Input: in,
 		}
 	})
-=======
-	r.Register(model.StageCustomSync, f)
->>>>>>> edb9fda3
 }
 
 // Execute starts waiting for the specified duration.
@@ -82,12 +78,8 @@
 
 	c := make(chan bool, 1)
 	go func() {
-<<<<<<< HEAD
-		result := executeCommand(e.appDir, e.StageConfig.CustomStageOptions, e.LogPersister)
+		result := executeCommand(e.appDir, e.StageConfig.CustomSyncOptions, e.LogPersister)
 		c <- result
-=======
-		c <- e.executeCommand(e.StageConfig.CustomSyncOptions)
->>>>>>> edb9fda3
 	}()
 
 	timer := time.NewTimer(timeout)
@@ -118,11 +110,7 @@
 	}
 }
 
-<<<<<<< HEAD
-func executeCommand(appDir string, opts *config.CustomStageOptions, lp executor.LogPersister) bool {
-=======
-func (e *deployExecutor) executeCommand(opts *config.CustomSyncOptions) model.StageStatus {
->>>>>>> edb9fda3
+func executeCommand(appDir string, opts *config.CustomSyncOptions, lp executor.LogPersister) bool {
 
 	binDir := toolregistry.DefaultRegistry().GetBinDir()
 	pathFromOS := os.Getenv("PATH")
