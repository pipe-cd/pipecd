--- conflicted
+++ resolved
@@ -65,14 +65,8 @@
 	}
 	e.repoDir = ds.RepoDir
 	e.appDir = ds.AppDir
-<<<<<<< HEAD
-
-	if e.StageConfig.CustomStageOptions.Timeout.Duration() != 0*time.Second {
-		timeout = e.StageConfig.CustomStageOptions.Timeout.Duration()
-=======
 	if e.StageConfig.CustomSyncOptions.Timeout != 0 {
 		timeout = e.StageConfig.CustomSyncOptions.Timeout.Duration()
->>>>>>> edb9fda3
 	}
 	fmt.Println(timeout)
 
