// Copyright 2022 The PipeCD Authors.
//
// Licensed under the Apache License, Version 2.0 (the "License");
// you may not use this file except in compliance with the License.
// You may obtain a copy of the License at
//
//     http://www.apache.org/licenses/LICENSE-2.0
//
// Unless required by applicable law or agreed to in writing, software
// distributed under the License is distributed on an "AS IS" BASIS,
// WITHOUT WARRANTIES OR CONDITIONS OF ANY KIND, either express or implied.
// See the License for the specific language governing permissions and
// limitations under the License.

// Package eventwatcher provides facilities to update config files when new
// event found. It can be done by periodically comparing the latest value user
// registered and the value in the files placed at Git repositories.
package eventwatcher

import (
	"context"
	"errors"
	"fmt"
	"html/template"
	"os"
	"path/filepath"
	"regexp/syntax"
	"strconv"
	"strings"
	"sync"
	"text/template"
	"time"

	"go.uber.org/zap"
	"google.golang.org/grpc"

	"github.com/pipe-cd/pipecd/pkg/app/server/service/pipedservice"
	"github.com/pipe-cd/pipecd/pkg/backoff"
	"github.com/pipe-cd/pipecd/pkg/config"
	"github.com/pipe-cd/pipecd/pkg/git"
	"github.com/pipe-cd/pipecd/pkg/model"
	"github.com/pipe-cd/pipecd/pkg/regexpool"
	"github.com/pipe-cd/pipecd/pkg/yamlprocessor"
)

const (
	// The latest value and Event name are supposed.
	defaultCommitMessageFormat = "Replace values with %q set by Event %q"
	defaultCheckInterval       = time.Minute

	retryPushNum      = 3
	retryPushInterval = 5 * time.Second

	// NOTE: We don't support batch update, that's why we have a constant number of updates to make.
	numToMakeOutdated = 10
)

type Watcher interface {
	Run(context.Context) error
}

type eventLister interface {
	// Gives back not-handled event list which is sorted by newest.
	ListNotHandled(name string, labels map[string]string, minCreatedAt int64, limit int) []*model.Event
}

type gitClient interface {
	Clone(ctx context.Context, repoID, remote, branch, destination string) (git.Repo, error)
}

type apiClient interface {
	GetLatestEvent(ctx context.Context, req *pipedservice.GetLatestEventRequest, opts ...grpc.CallOption) (*pipedservice.GetLatestEventResponse, error)
	ReportEventStatuses(ctx context.Context, req *pipedservice.ReportEventStatusesRequest, opts ...grpc.CallOption) (*pipedservice.ReportEventStatusesResponse, error)
	ListApplications(ctx context.Context, in *pipedservice.ListApplicationsRequest, opts ...grpc.CallOption) (*pipedservice.ListApplicationsResponse, error)
}

type watcher struct {
	config      *config.PipedSpec
	eventLister eventLister
	gitClient   gitClient
	apiClient   apiClient
	logger      *zap.Logger
	wg          sync.WaitGroup

	// All cloned repository will be placed under this.
	workingDir string
	// Maximum timestamp of the last Event read from .pipe/.
	// A map from repo-id to the UNIX timestamp that has been read.
	milestoneMap sync.Map

	// Maximum timestamp of the last Event read from the application config.
	// A map from repo-id to the UNIX timestamp that has been read.
	executionMilestoneMap sync.Map
	// Cache for the last scanned commit and event watcher configs for each application.
	lastScannedConfig sync.Map
}

type eventWatcherCache struct {
	HeadCommit string
	GitPath    string
	Configs    []config.EventWatcherConfig
}

type eventWatcherConfig struct {
	GitPath string
	Configs []config.EventWatcherConfig
}

func NewWatcher(cfg *config.PipedSpec, eventLister eventLister, gitClient gitClient, apiClient apiClient, logger *zap.Logger) Watcher {
	return &watcher{
		config:      cfg,
		eventLister: eventLister,
		gitClient:   gitClient,
		apiClient:   apiClient,
		logger:      logger.Named("event-watcher"),
	}
}

// Run spawns goroutines for each git repository. They periodically fetch the latest Event
// from the control-plane to compare the value with one in the git repository.
func (w *watcher) Run(ctx context.Context) error {
	w.logger.Info("start running event watcher")

	workingDir, err := os.MkdirTemp("", "event-watcher")
	if err != nil {
		return fmt.Errorf("failed to create the working directory: %w", err)
	}
	defer os.RemoveAll(workingDir)
	w.workingDir = workingDir

	for _, r := range w.config.Repositories {
		repo, err := w.cloneRepo(ctx, r)
		if err != nil {
			return err
		}
		defer repo.Clean()

		w.wg.Add(1)
		go w.run(ctx, repo, r)
	}

	w.wg.Wait()
	return nil
}

// run works against a single git repo. It periodically compares the value in the given
// git repository and one in the control-plane. And then pushes those with differences.
func (w *watcher) run(ctx context.Context, repo git.Repo, repoCfg config.PipedRepository) {
	defer w.wg.Done()

	var (
		commitMsg                  string
		includedCfgs, excludedCfgs []string
	)

	// get rule to parse template
	rules := map[string]string{}
	for _, env := range os.Environ() {
		arr := strings.SplitN(env, "=", 2)
		rules[arr[0]] = arr[1]
	}

	// Use user-defined settings if there is.
	for _, r := range w.config.EventWatcher.GitRepos {
		if r.RepoID != repoCfg.RepoID {
			continue
		}
<<<<<<< HEAD
=======

		// get rule to parse template
		rules := map[string]string{}
		for _, env := range os.Environ() {
			arr := strings.SplitN(env, "=", 2)
			rules[arr[0]] = arr[1]
		}

>>>>>>> 0e291311
		commitMsg = parseTemplate(r.CommitMessage, rules)
		includedCfgs = r.Includes
		excludedCfgs = r.Excludes
		break
	}
	checkInterval := time.Duration(w.config.EventWatcher.CheckInterval)
	if checkInterval == 0 {
		checkInterval = defaultCheckInterval
	}

	w.logger.Info("start watching events", zap.String("repo", repoCfg.RepoID))
	ticker := time.NewTicker(checkInterval)
	defer ticker.Stop()
	for {
		select {
		case <-ctx.Done():
			return
		case <-ticker.C:
			err := repo.Pull(ctx, repo.GetClonedBranch())
			if err != nil {
				w.logger.Error("failed to perform git pull",
					zap.String("repo-id", repoCfg.RepoID),
					zap.String("branch", repo.GetClonedBranch()),
					zap.Error(err),
				)
				if err := repo.Clean(); err != nil {
					w.logger.Error("failed to remove repo directory",
						zap.String("path", repo.GetPath()),
						zap.Error(err),
					)
				}
				w.logger.Info("Try to re-clone because it's more likely to be unable to pull the next time too",
					zap.String("repo-id", repoCfg.RepoID),
				)
				repo, err = w.cloneRepo(ctx, repoCfg)
				if err != nil {
					w.logger.Error("failed to re-clone repository",
						zap.String("repo-id", repoCfg.RepoID),
						zap.Error(err),
					)
				}
				continue
			}
			headCommit, err := repo.GetLatestCommit(ctx)
			if err != nil {
				w.logger.Error("failed to get latest commit",
					zap.String("repo-id", repoCfg.RepoID),
					zap.Error(err),
				)
				continue
			}
			// Check whether the config file exists in .pipe/ or not and updates values if it exists.
			// NOTE: This was deprecated and will be deleted in the future.
			cfg, err := config.LoadEventWatcher(repo.GetPath(), includedCfgs, excludedCfgs)
			if !errors.Is(err, config.ErrNotFound) && err != nil {
				w.logger.Error("failed to load configuration file for Event Watcher",
					zap.String("repo-id", repoCfg.RepoID),
					zap.Error(err),
				)
				continue
			}
			if errors.Is(err, config.ErrNotFound) {
				w.logger.Info("there was no config file for Event Watcher in .pipe directory",
					zap.String("repo-id", repoCfg.RepoID),
					zap.Error(err),
				)
			} else {
				if err := w.updateValues(ctx, repo, repoCfg.RepoID, cfg.Events, commitMsg); err != nil {
					w.logger.Error("failed to update the values",
						zap.String("repo-id", repoCfg.RepoID),
						zap.Error(err),
					)
				}
			}
			// If event watcher config exist in the application config file, they are handled.
			resp, err := w.apiClient.ListApplications(ctx, &pipedservice.ListApplicationsRequest{})
			if err != nil {
				w.logger.Error("failed to list registered application", zap.Error(err))
				continue
			}
			cfgs := make([]eventWatcherConfig, 0, len(resp.Applications))
			for _, app := range resp.Applications {
				if app.GitPath.Repo.Id != repoCfg.RepoID {
					continue
				}
				// Return a last scanned application if there is no new commit pushed from last scanned time for this application.
				if v, ok := w.lastScannedConfig.Load(app.Id); ok {
					c := v.(*eventWatcherCache)
					if c.HeadCommit == headCommit.Hash {
						ew := eventWatcherConfig{
							GitPath: c.GitPath,
							Configs: c.Configs,
						}
						cfgs = append(cfgs, ew)
						continue
					}
				}

				appCfg, err := config.LoadApplication(repo.GetPath(), app.GitPath.GetApplicationConfigFilePath(), app.Kind)
				if err != nil {
					w.logger.Error("failed to load application configuration", zap.Error(err))
					continue
				}

				// Save as a cache regardless of whether the event watcher configuration exists or not in an application configuration.
				cache := &eventWatcherCache{
					HeadCommit: headCommit.Hash,
					GitPath:    app.GitPath.Path,
					Configs:    appCfg.EventWatcher,
				}
				w.lastScannedConfig.Store(app.Id, cache)

				if appCfg.EventWatcher == nil {
					continue
				}

				ew := eventWatcherConfig{
					GitPath: app.GitPath.Path,
					Configs: appCfg.EventWatcher,
				}
				cfgs = append(cfgs, ew)
			}
			if len(cfgs) == 0 {
				w.logger.Info("configuration for Event Watcher in application configuration not found",
					zap.String("repo-id", repoCfg.RepoID),
				)
				continue
			}
			if err := w.execute(ctx, repo, repoCfg.RepoID, cfgs); err != nil {
				w.logger.Error("failed to execute the event from application configuration",
					zap.String("repo-id", repoCfg.RepoID),
					zap.Error(err),
				)
			}
		}
	}
}

// cloneRepo clones the git repository under the working directory.
func (w *watcher) cloneRepo(ctx context.Context, repoCfg config.PipedRepository) (git.Repo, error) {
	dst, err := os.MkdirTemp(w.workingDir, repoCfg.RepoID)
	if err != nil {
		return nil, fmt.Errorf("failed to create a new temporary directory: %w", err)
	}
	repo, err := w.gitClient.Clone(ctx, repoCfg.RepoID, repoCfg.Remote, repoCfg.Branch, dst)
	if err != nil {
		return nil, fmt.Errorf("failed to clone repository %s: %w", repoCfg.RepoID, err)
	}
	return repo, nil
}

// execute inspects all Event-definition and handles the events per EventWatcherHandlerType if there are.
func (w *watcher) execute(ctx context.Context, repo git.Repo, repoID string, eventCfgs []eventWatcherConfig) error {
	// Copy the repo to another directory to modify local file to avoid reverting previous changes.
	tmpDir, err := os.MkdirTemp(w.workingDir, "repo")
	if err != nil {
		return fmt.Errorf("failed to create a new temporary directory: %w", err)
	}
	tmpRepo, err := repo.Copy(filepath.Join(tmpDir, "tmp-repo"))
	if err != nil {
		return fmt.Errorf("failed to copy the repository to the temporary directory: %w", err)
	}
	// nolint: errcheck
	defer tmpRepo.Clean()

	var milestone int64
	firstRead := true
	if v, ok := w.executionMilestoneMap.Load(repoID); ok {
		milestone = v.(int64)
		firstRead = false
	}
	var (
		handledEvents    = make([]*pipedservice.ReportEventStatusesRequest_Event, 0, len(eventCfgs))
		outDatedEvents   = make([]*pipedservice.ReportEventStatusesRequest_Event, 0)
		maxTimestamp     int64
		outDatedDuration = time.Hour
		gitUpdateEvent   = false
	)
	for _, e := range eventCfgs {
		for _, cfg := range e.Configs {
			var (
				matcher = cfg.Matcher
				handler = cfg.Handler
			)
			notHandledEvents := w.eventLister.ListNotHandled(matcher.Name, matcher.Labels, milestone+1, numToMakeOutdated)
			if len(notHandledEvents) == 0 {
				continue
			}
			if len(notHandledEvents) > 1 {
				// Events other than the latest will be OUTDATED.
				for _, e := range notHandledEvents[1:] {
					outDatedEvents = append(outDatedEvents, &pipedservice.ReportEventStatusesRequest_Event{
						Id:                e.Id,
						Status:            model.EventStatus_EVENT_OUTDATED,
						StatusDescription: fmt.Sprintf("The new event %q has been created", notHandledEvents[0].Id),
					})
				}
			}

			latestEvent := notHandledEvents[0]
			if firstRead {
				resp, err := w.apiClient.GetLatestEvent(ctx, &pipedservice.GetLatestEventRequest{
					Name:   matcher.Name,
					Labels: matcher.Labels,
				})
				if err != nil {
					return fmt.Errorf("failed to get the latest event: %w", err)
				}
				// The case where the latest event has already been handled.
				if resp.Event.CreatedAt > latestEvent.CreatedAt {
					outDatedEvents = append(outDatedEvents, &pipedservice.ReportEventStatusesRequest_Event{
						Id:                notHandledEvents[0].Id,
						Status:            model.EventStatus_EVENT_OUTDATED,
						StatusDescription: fmt.Sprintf("The new event %q has been created", resp.Event.Id),
					})
					continue
				}
			}
			if time.Since(time.Unix(latestEvent.CreatedAt, 0)) > outDatedDuration {
				outDatedEvents = append(outDatedEvents, &pipedservice.ReportEventStatusesRequest_Event{
					Id:                latestEvent.Id,
					Status:            model.EventStatus_EVENT_OUTDATED,
					StatusDescription: fmt.Sprintf("Too much time has passed since the event %q was created", latestEvent.Id),
				})
				continue
			}

			switch handler.Type {
			case config.EventWatcherHandlerTypeGitUpdate:
				if err := w.commitFiles(ctx, latestEvent.Data, matcher.Name, handler.Config.CommitMessage, e.GitPath, handler.Config.Replacements, tmpRepo); err != nil {
					w.logger.Error("failed to commit outdated files", zap.Error(err))
					handledEvents = append(handledEvents, &pipedservice.ReportEventStatusesRequest_Event{
						Id:                latestEvent.Id,
						Status:            model.EventStatus_EVENT_FAILURE,
						StatusDescription: fmt.Sprintf("Failed to change files: %v", err),
					})
					continue
				}
				handledEvents = append(handledEvents, &pipedservice.ReportEventStatusesRequest_Event{
					Id:                latestEvent.Id,
					Status:            model.EventStatus_EVENT_SUCCESS,
					StatusDescription: fmt.Sprintf("Successfully updated %d files in the %q repository", len(handler.Config.Replacements), repoID),
				})
				if latestEvent.CreatedAt > maxTimestamp {
					maxTimestamp = latestEvent.CreatedAt
				}
				gitUpdateEvent = true
			default:
				w.logger.Error(fmt.Sprintf("event watcher handler type %s is not supported yet", handler.Type),
					zap.String("event-name", latestEvent.Name),
					zap.String("event-id", latestEvent.Id),
				)
				continue
			}
		}
	}
	if len(outDatedEvents) > 0 {
		if _, err := w.apiClient.ReportEventStatuses(ctx, &pipedservice.ReportEventStatusesRequest{Events: outDatedEvents}); err != nil {
			return fmt.Errorf("failed to report event statuses: %w", err)
		}
		w.logger.Info(fmt.Sprintf("successfully made %d events OUTDATED", len(outDatedEvents)))
	}
	if len(handledEvents) == 0 {
		return nil
	}

	if !gitUpdateEvent {
		return nil
	}

	retry := backoff.NewRetry(retryPushNum, backoff.NewConstant(retryPushInterval))
	_, err = retry.Do(ctx, func() (interface{}, error) {
		err := tmpRepo.Push(ctx, tmpRepo.GetClonedBranch())
		return nil, err
	})
	if err == nil {
		if _, err := w.apiClient.ReportEventStatuses(ctx, &pipedservice.ReportEventStatusesRequest{Events: handledEvents}); err != nil {
			return fmt.Errorf("failed to report event statuses: %w", err)
		}
		w.executionMilestoneMap.Store(repoID, maxTimestamp)
		return nil
	}

	// If push fails because the local branch was not fresh, exit to retry again in the next interval.
	if err == git.ErrBranchNotFresh {
		w.logger.Warn("failed to push commits", zap.Error(err))
		return nil
	}

	// If push fails because of the other reason, re-set all statuses to FAILURE.
	for i := range handledEvents {
		if handledEvents[i].Status == model.EventStatus_EVENT_FAILURE {
			continue
		}
		handledEvents[i].Status = model.EventStatus_EVENT_FAILURE
		handledEvents[i].StatusDescription = fmt.Sprintf("Failed to push changed files: %v", err)
	}
	if _, err := w.apiClient.ReportEventStatuses(ctx, &pipedservice.ReportEventStatusesRequest{Events: handledEvents}); err != nil {
		return fmt.Errorf("failed to report event statuses: %w", err)
	}
	w.executionMilestoneMap.Store(repoID, maxTimestamp)
	return fmt.Errorf("failed to push commits: %w", err)
}

// updateValues inspects all Event-definition and pushes the changes to git repo if there is.
// NOTE: This will be removed.
func (w *watcher) updateValues(ctx context.Context, repo git.Repo, repoID string, eventCfgs []config.EventWatcherEvent, commitMsg string) error {
	// Copy the repo to another directory to modify local file to avoid reverting previous changes.
	tmpDir, err := os.MkdirTemp(w.workingDir, "repo")
	if err != nil {
		return fmt.Errorf("failed to create a new temporary directory: %w", err)
	}
	tmpRepo, err := repo.Copy(filepath.Join(tmpDir, "tmp-repo"))
	if err != nil {
		return fmt.Errorf("failed to copy the repository to the temporary directory: %w", err)
	}
	defer tmpRepo.Clean()

	var milestone int64
	firstRead := true
	if v, ok := w.milestoneMap.Load(repoID); ok {
		milestone = v.(int64)
		firstRead = false
	}
	var (
		handledEvents    = make([]*pipedservice.ReportEventStatusesRequest_Event, 0, len(eventCfgs))
		outDatedEvents   = make([]*pipedservice.ReportEventStatusesRequest_Event, 0)
		maxTimestamp     int64
		outDatedDuration = time.Hour
	)
	for _, e := range eventCfgs {
		notHandledEvents := w.eventLister.ListNotHandled(e.Name, e.Labels, milestone+1, numToMakeOutdated)
		if len(notHandledEvents) == 0 {
			continue
		}
		if len(notHandledEvents) > 1 {
			// Events other than the latest will be OUTDATED.
			for _, e := range notHandledEvents[1:] {
				outDatedEvents = append(outDatedEvents, &pipedservice.ReportEventStatusesRequest_Event{
					Id:                e.Id,
					Status:            model.EventStatus_EVENT_OUTDATED,
					StatusDescription: fmt.Sprintf("The new event %q has been created", notHandledEvents[0].Id),
				})
			}
		}

		latestEvent := notHandledEvents[0]
		if firstRead {
			resp, err := w.apiClient.GetLatestEvent(ctx, &pipedservice.GetLatestEventRequest{
				Name:   e.Name,
				Labels: e.Labels,
			})
			if err != nil {
				return fmt.Errorf("failed to get the latest event: %w", err)
			}
			// The case where the latest event has already been handled.
			if resp.Event.CreatedAt > latestEvent.CreatedAt {
				outDatedEvents = append(outDatedEvents, &pipedservice.ReportEventStatusesRequest_Event{
					Id:                notHandledEvents[0].Id,
					Status:            model.EventStatus_EVENT_OUTDATED,
					StatusDescription: fmt.Sprintf("The new event %q has been created", resp.Event.Id),
				})
				continue
			}
		}
		if time.Since(time.Unix(latestEvent.CreatedAt, 0)) > outDatedDuration {
			outDatedEvents = append(outDatedEvents, &pipedservice.ReportEventStatusesRequest_Event{
				Id:                latestEvent.Id,
				Status:            model.EventStatus_EVENT_OUTDATED,
				StatusDescription: fmt.Sprintf("Too much time has passed since the event %q was created", latestEvent.Id),
			})
			continue
		}
		if err := w.commitFiles(ctx, latestEvent.Data, e.Name, commitMsg, "", e.Replacements, tmpRepo); err != nil {
			w.logger.Error("failed to commit outdated files", zap.Error(err))
			handledEvents = append(handledEvents, &pipedservice.ReportEventStatusesRequest_Event{
				Id:                latestEvent.Id,
				Status:            model.EventStatus_EVENT_FAILURE,
				StatusDescription: fmt.Sprintf("Failed to change files: %v", err),
			})
			continue
		}
		handledEvents = append(handledEvents, &pipedservice.ReportEventStatusesRequest_Event{
			Id:                latestEvent.Id,
			Status:            model.EventStatus_EVENT_SUCCESS,
			StatusDescription: fmt.Sprintf("Successfully updated %d files in the %q repository", len(e.Replacements), repoID),
		})
		if latestEvent.CreatedAt > maxTimestamp {
			maxTimestamp = latestEvent.CreatedAt
		}
	}
	if len(outDatedEvents) > 0 {
		if _, err := w.apiClient.ReportEventStatuses(ctx, &pipedservice.ReportEventStatusesRequest{Events: outDatedEvents}); err != nil {
			return fmt.Errorf("failed to report event statuses: %w", err)
		}
		w.logger.Info(fmt.Sprintf("successfully made %d events OUTDATED", len(outDatedEvents)))
	}
	if len(handledEvents) == 0 {
		return nil
	}

	retry := backoff.NewRetry(retryPushNum, backoff.NewConstant(retryPushInterval))
	_, err = retry.Do(ctx, func() (interface{}, error) {
		err := tmpRepo.Push(ctx, tmpRepo.GetClonedBranch())
		return nil, err
	})
	if err == nil {
		if _, err := w.apiClient.ReportEventStatuses(ctx, &pipedservice.ReportEventStatusesRequest{Events: handledEvents}); err != nil {
			return fmt.Errorf("failed to report event statuses: %w", err)
		}
		w.milestoneMap.Store(repoID, maxTimestamp)
		return nil
	}

	// If push fails because the local branch was not fresh, exit to retry again in the next interval.
	if err == git.ErrBranchNotFresh {
		w.logger.Warn("failed to push commits", zap.Error(err))
		return nil
	}

	// If push fails because of the other reason, re-set all statuses to FAILURE.
	for i := range handledEvents {
		if handledEvents[i].Status == model.EventStatus_EVENT_FAILURE {
			continue
		}
		handledEvents[i].Status = model.EventStatus_EVENT_FAILURE
		handledEvents[i].StatusDescription = fmt.Sprintf("Failed to push changed files: %v", err)
	}
	if _, err := w.apiClient.ReportEventStatuses(ctx, &pipedservice.ReportEventStatusesRequest{Events: handledEvents}); err != nil {
		return fmt.Errorf("failed to report event statuses: %w", err)
	}
	w.milestoneMap.Store(repoID, maxTimestamp)
	return fmt.Errorf("failed to push commits: %w", err)
}

// commitFiles commits changes if the data in Git is different from the latest event.
func (w *watcher) commitFiles(ctx context.Context, latestData, eventName, commitMsg, gitPath string, replacements []config.EventWatcherReplacement, repo git.Repo) error {
	// Determine files to be changed by comparing with the latest event.
	changes := make(map[string][]byte, len(replacements))
	for _, r := range replacements {
		var (
			newContent []byte
			upToDate   bool
			err        error
		)

		filePath := r.File
		if gitPath != "" {
			filePath = fmt.Sprintf("%s/%s", gitPath, r.File)
		}
		path := filepath.Join(repo.GetPath(), filePath)
		switch {
		case r.YAMLField != "":
			newContent, upToDate, err = modifyYAML(path, r.YAMLField, latestData)
		case r.JSONField != "":
			// TODO: Empower Event watcher to parse JSON format
		case r.HCLField != "":
			// TODO: Empower Event watcher to parse HCL format
		case r.Regex != "":
			newContent, upToDate, err = modifyText(path, r.Regex, latestData)
		}
		if err != nil {
			return err
		}
		if upToDate {
			continue
		}

		if err := os.WriteFile(path, newContent, os.ModePerm); err != nil {
			return fmt.Errorf("failed to write file: %w", err)
		}
		changes[filePath] = newContent
	}
	if len(changes) == 0 {
		return nil
	}

	if commitMsg == "" {
		commitMsg = fmt.Sprintf(defaultCommitMessageFormat, latestData, eventName)
	}
	if err := repo.CommitChanges(ctx, repo.GetClonedBranch(), commitMsg, false, changes); err != nil {
		return fmt.Errorf("failed to perform git commit: %w", err)
	}
	w.logger.Info(fmt.Sprintf("event watcher will update values of Event %q", eventName))
	return nil
}

// modifyYAML returns a new YAML content as a first returned value if the value of given
// field was outdated. True as a second returned value means it's already up-to-date.
func modifyYAML(path, field, newValue string) ([]byte, bool, error) {
	yml, err := os.ReadFile(path)
	if err != nil {
		return nil, false, fmt.Errorf("failed to read file: %w", err)
	}

	processor, err := yamlprocessor.NewProcessor(yml)
	if err != nil {
		return nil, false, fmt.Errorf("failed to parse yaml file: %w", err)
	}

	v, err := processor.GetValue(field)
	if err != nil {
		return nil, false, fmt.Errorf("failed to get value at %s in %s: %w", field, path, err)
	}
	value, err := convertStr(v)
	if err != nil {
		return nil, false, fmt.Errorf("a value of unknown type is defined at %s in %s: %w", field, path, err)
	}
	if newValue == value {
		// Already up-to-date.
		return nil, true, nil
	}

	// Modify the local file and put it into the change list.
	if err := processor.ReplaceString(field, newValue); err != nil {
		return nil, false, fmt.Errorf("failed to replace value at %s with %s: %w", field, newValue, err)
	}

	return processor.Bytes(), false, nil
}

// convertStr converts a given value into a string.
func convertStr(value interface{}) (out string, err error) {
	switch v := value.(type) {
	case string:
		out = v
	case int:
		out = strconv.Itoa(v)
	case int64:
		out = strconv.FormatInt(v, 10)
	case uint64:
		out = strconv.FormatUint(v, 10)
	case float64:
		out = strconv.FormatFloat(v, 'f', -1, 64)
	case bool:
		out = strconv.FormatBool(v)
	default:
		err = fmt.Errorf("failed to convert %T into string", v)
	}
	return
}

// modifyText returns a new text replacing all matches of the given regex with the newValue.
// The only first capturing group enclosed by `()` will be replaced.
// True as a second returned value means it's already up-to-date.
func modifyText(path, regexText, newValue string) ([]byte, bool, error) {
	content, err := os.ReadFile(path)
	if err != nil {
		return nil, false, fmt.Errorf("failed to read file: %w", err)
	}

	pool := regexpool.DefaultPool()
	regex, err := pool.Get(regexText)
	if err != nil {
		return nil, false, fmt.Errorf("failed to compile regex text (%s): %w", regexText, err)
	}

	// Extract the first capturing group.
	firstGroup := ""
	re, err := syntax.Parse(regexText, syntax.Perl)
	if err != nil {
		return nil, false, fmt.Errorf("failed to parse the first capturing group regex: %w", err)
	}
	for _, s := range re.Sub {
		if s.Op == syntax.OpCapture {
			firstGroup = s.String()
			break
		}
	}
	if firstGroup == "" {
		return nil, false, fmt.Errorf("capturing group not found in the given regex")
	}
	subRegex, err := pool.Get(firstGroup)
	if err != nil {
		return nil, false, fmt.Errorf("failed to compile the first capturing group: %w", err)
	}

	var touched, outDated bool
	newText := regex.ReplaceAllFunc(content, func(match []byte) []byte {
		touched = true
		outDated = string(subRegex.Find(match)) != newValue
		// Return text replacing the only first capturing group with the newValue.
		return subRegex.ReplaceAll(match, []byte(newValue))
	})
	if !touched {
		return nil, false, fmt.Errorf("the content of %s doesn't match %s", path, regexText)
	}
	if !outDated {
		return nil, true, nil
	}

	return newText, false, nil
}

// parse msg according to rules
func parseTemplate(msg string, rules map[string]string) string {
	t, err := template.New("").Parse(msg)
	if err != nil {
		return msg
	}

	buf := new(strings.Builder)
	if err = t.Execute(buf, rules); err != nil {
		return msg
	}

	return buf.String()
}<|MERGE_RESOLUTION|>--- conflicted
+++ resolved
@@ -165,17 +165,6 @@
 		if r.RepoID != repoCfg.RepoID {
 			continue
 		}
-<<<<<<< HEAD
-=======
-
-		// get rule to parse template
-		rules := map[string]string{}
-		for _, env := range os.Environ() {
-			arr := strings.SplitN(env, "=", 2)
-			rules[arr[0]] = arr[1]
-		}
-
->>>>>>> 0e291311
 		commitMsg = parseTemplate(r.CommitMessage, rules)
 		includedCfgs = r.Includes
 		excludedCfgs = r.Excludes
