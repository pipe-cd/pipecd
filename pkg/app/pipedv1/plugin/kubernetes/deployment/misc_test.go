// Copyright 2025 The PipeCD Authors.
//
// Licensed under the Apache License, Version 2.0 (the "License");
// you may not use this file except in compliance with the License.
// You may obtain a copy of the License at
//
//     http://www.apache.org/licenses/LICENSE-2.0
//
// Unless required by applicable law or agreed to in writing, software
// distributed under the License is distributed on an "AS IS" BASIS,
// WITHOUT WARRANTIES OR CONDITIONS OF ANY KIND, either express or implied.
// See the License for the specific language governing permissions and
// limitations under the License.

package deployment

import (
	"testing"

	"github.com/stretchr/testify/assert"
	"github.com/stretchr/testify/require"
	corev1 "k8s.io/api/core/v1"

	"github.com/pipe-cd/pipecd/pkg/app/pipedv1/plugin/kubernetes/provider"
)

func TestCheckVariantSelectorInWorkload(t *testing.T) {
	t.Parallel()

	const (
		variantLabel   = "pipecd.dev/variant"
		primaryVariant = "primary"
	)
	testcases := []struct {
		name      string
		manifest  string
		expectErr bool
	}{
		{
			name: "missing variant in selector",
			manifest: `
apiVersion: apps/v1
kind: Deployment
metadata:
  name: simple
spec:
  selector:
    matchLabels:
      app: simple
  template:
    metadata:
      labels:
        app: simple
`,
			expectErr: true,
		},
		{
			name: "missing variant in template labels",
			manifest: `
apiVersion: apps/v1
kind: Deployment
metadata:
  name: simple
spec:
  selector:
    matchLabels:
      app: simple
      pipecd.dev/variant: primary
  template:
    metadata:
      labels:
        app: simple
`,
			expectErr: true,
		},
		{
			name: "wrong variant in selector",
			manifest: `
apiVersion: apps/v1
kind: Deployment
metadata:
  name: simple
spec:
  selector:
    matchLabels:
      app: simple
      pipecd.dev/variant: canary
  template:
    metadata:
      labels:
        app: simple
`,
			expectErr: true,
		},
		{
			name: "wrong variant in temlate labels",
			manifest: `
apiVersion: apps/v1
kind: Deployment
metadata:
  name: simple
spec:
  selector:
    matchLabels:
      app: simple
      pipecd.dev/variant: primary
  template:
    metadata:
      labels:
        app: simple
        pipecd.dev/variant: canary
`,
			expectErr: true,
		},
		{
			name: "ok",
			manifest: `
apiVersion: apps/v1
kind: Deployment
metadata:
  name: simple
spec:
  selector:
    matchLabels:
      app: simple
      pipecd.dev/variant: primary
  template:
    metadata:
      labels:
        app: simple
        pipecd.dev/variant: primary
`,
		},
	}

	expected := `
apiVersion: apps/v1
kind: Deployment
metadata:
  name: simple
spec:
  selector:
    matchLabels:
      app: simple
      pipecd.dev/variant: primary
  template:
    metadata:
      labels:
        app: simple
        pipecd.dev/variant: primary
`
	generatedManifests, err := provider.ParseManifests(expected)
	require.NoError(t, err)
	require.Equal(t, 1, len(generatedManifests))

	for _, tc := range testcases {
		t.Run(tc.name, func(t *testing.T) {
			manifests, err := provider.ParseManifests(tc.manifest)
			require.NoError(t, err)
			require.Equal(t, 1, len(manifests))

			err = checkVariantSelectorInWorkload(manifests[0], variantLabel, primaryVariant)
			if tc.expectErr {
				assert.Error(t, err)
			} else {
				assert.NoError(t, err)
			}

			err = ensureVariantSelectorInWorkload(manifests[0], variantLabel, primaryVariant)
			assert.NoError(t, err)
			assert.Equal(t, generatedManifests[0], manifests[0])
		})
	}

}

func TestGenerateVariantServiceManifests(t *testing.T) {
	t.Parallel()

	testcases := []struct {
		name         string
		inputYAML    string
		variantLabel string
		variant      string
		nameSuffix   string
		expectYAML   string
	}{
		{
			name: "basic service variant",
			inputYAML: `
apiVersion: v1
kind: Service
metadata:
  name: my-service
spec:
  selector:
    app: my-app
  type: NodePort
  ports:
    - port: 80
      targetPort: 8080
  externalIPs:
    - 1.2.3.4
  loadBalancerIP: 5.6.7.8
  loadBalancerSourceRanges:
    - 0.0.0.0/0
`,
			variantLabel: "pipecd.dev/variant",
			variant:      "canary",
			nameSuffix:   "canary",
			expectYAML: `
apiVersion: v1
kind: Service
metadata:
  name: my-service-canary
spec:
  selector:
    app: my-app
    pipecd.dev/variant: canary
  type: ClusterIP
  ports:
    - port: 80
      targetPort: 8080
`,
		},
		{
			name: "service with no selector",
			inputYAML: `
apiVersion: v1
kind: Service
metadata:
  name: test-svc
spec:
  ports:
    - port: 443
      targetPort: 8443
`,
			variantLabel: "pipecd.dev/variant",
			variant:      "primary",
			nameSuffix:   "primary",
			expectYAML: `
apiVersion: v1
kind: Service
metadata:
  name: test-svc-primary
spec:
  selector:
    pipecd.dev/variant: primary
  type: ClusterIP
  ports:
    - port: 443
      targetPort: 8443
`,
		},
	}

	for _, tc := range testcases {
		t.Run(tc.name, func(t *testing.T) {
			services, err := provider.ParseManifests(tc.inputYAML)
			require.NoError(t, err)
			got, err := generateVariantServiceManifests(services, tc.variantLabel, tc.variant, tc.nameSuffix)
			require.NoError(t, err)
			expects, err := provider.ParseManifests(tc.expectYAML)
			require.NoError(t, err)
			require.Equal(t, len(expects), len(got))

			for i := range expects {
				var wantSvc, gotSvc corev1.Service
				err := expects[i].ConvertToStructuredObject(&wantSvc)
				require.NoError(t, err)
				err = got[i].ConvertToStructuredObject(&gotSvc)
				require.NoError(t, err)

				assert.Equal(t, wantSvc, gotSvc)
			}
		})
	}
}

<<<<<<< HEAD
func TestGenerateVariantWorkloadManifests(t *testing.T) {
	t.Parallel()

	const (
		variantLabel  = "pipecd.dev/variant"
		canaryVariant = "canary-variant"
	)
	testcases := []struct {
		name           string
		manifestsFile  string
		configmapsFile string
		secretsFile    string
	}{
		{
			name:          "No configmap and secret",
			manifestsFile: "testdata/variant_workload_manifests/no-config-deployments.yaml",
		},
		{
			name:           "Has configmap and secret",
			manifestsFile:  "testdata/variant_workload_manifests/deployments.yaml",
			configmapsFile: "testdata/variant_workload_manifests/configmaps.yaml",
			secretsFile:    "testdata/variant_workload_manifests/secrets.yaml",
		},
	}
	for _, tc := range testcases {
		t.Run(tc.name, func(t *testing.T) {
			manifests, err := provider.LoadManifestsFromYAMLFile(tc.manifestsFile)
			require.NoError(t, err)
			require.Equal(t, 2, len(manifests))

			var configmaps, secrets []provider.Manifest
			if tc.configmapsFile != "" {
				configmaps, err = provider.LoadManifestsFromYAMLFile(tc.configmapsFile)
				require.NoError(t, err)
			}
			if tc.secretsFile != "" {
				secrets, err = provider.LoadManifestsFromYAMLFile(tc.secretsFile)
				require.NoError(t, err)
			}

			calculator := func(r *int32) int32 {
				return *r - 1
			}
			generatedManifests, err := generateVariantWorkloadManifests(
				manifests[:1],
				configmaps,
				secrets,
				variantLabel,
				canaryVariant,
				"canary",
				calculator,
			)
			require.NoError(t, err)
			require.Equal(t, 1, len(generatedManifests))

			assert.Equal(t, manifests[1], generatedManifests[0])
		})
	}
=======
func TestAddVariantLabelsAndAnnotations(t *testing.T) {
	t.Parallel()

	testcases := []struct {
		name         string
		inputYAML    string
		variantLabel string
		variant      string
		wantLabels   map[string]string
		wantAnnots   map[string]string
	}{
		{
			name: "single manifest",
			inputYAML: `
apiVersion: v1
kind: ConfigMap
metadata:
  name: test-config
`,
			variantLabel: "pipecd.dev/variant",
			variant:      "primary",
			wantLabels:   map[string]string{"pipecd.dev/variant": "primary"},
			wantAnnots:   map[string]string{"pipecd.dev/variant": "primary"},
		},
		{
			name: "multiple manifests",
			inputYAML: `
apiVersion: v1
kind: ConfigMap
metadata:
  name: config1
---
apiVersion: v1
kind: ConfigMap
metadata:
  name: config2
`,
			variantLabel: "custom/label",
			variant:      "canary",
			wantLabels:   map[string]string{"custom/label": "canary"},
			wantAnnots:   map[string]string{"custom/label": "canary"},
		},
	}

	for _, tc := range testcases {
		t.Run(tc.name, func(t *testing.T) {
			t.Parallel()

			manifests, err := provider.ParseManifests(tc.inputYAML)
			require.NoError(t, err)
			require.NotEmpty(t, manifests)

			addVariantLabelsAndAnnotations(manifests, tc.variantLabel, tc.variant)

			for _, m := range manifests {
				labelsMap, _, err := m.NestedMap("metadata", "labels")
				require.NoError(t, err)
				labels := map[string]string{}
				for k, v := range labelsMap {
					if strVal, ok := v.(string); ok {
						labels[k] = strVal
					}
				}
				for k, v := range tc.wantLabels {
					assert.Equal(t, v, labels[k], "label %q should be %q", k, v)
				}
				annots := m.GetAnnotations()
				for k, v := range tc.wantAnnots {
					assert.Equal(t, v, annots[k], "annotation %q should be %q", k, v)
				}
			}
		})
	}
}

func TestDuplicateManifests(t *testing.T) {
	yaml := `
apiVersion: v1
kind: ConfigMap
metadata:
  name: test-config
  labels:
    foo: bar
---
apiVersion: v1
kind: ConfigMap
metadata:
  name: another-config
  labels:
    bar: baz
`
	manifests := mustParseManifests(t, yaml)
	require.Len(t, manifests, 2)

	nameSuffix := "canary"
	copied := duplicateManifests(manifests, nameSuffix)
	require.Len(t, copied, 2)

	// Check that names are suffixed and originals are unchanged
	assert.Equal(t, "test-config", manifests[0].Name())
	assert.Equal(t, "another-config", manifests[1].Name())
	assert.Equal(t, "test-config-canary", copied[0].Name())
	assert.Equal(t, "another-config-canary", copied[1].Name())

	// Mutate copied and ensure original is not affected
	copied[0].AddLabels(map[string]string{"foo": "changed"})

	var origCfg, copiedCfg corev1.ConfigMap
	err := manifests[0].ConvertToStructuredObject(&origCfg)
	require.NoError(t, err)
	err = copied[0].ConvertToStructuredObject(&copiedCfg)
	require.NoError(t, err)

	assert.Equal(t, "bar", origCfg.Labels["foo"], "original label should remain unchanged")
	assert.Equal(t, "changed", copiedCfg.Labels["foo"], "copied label should be updated")
>>>>>>> fa5b3b35
}<|MERGE_RESOLUTION|>--- conflicted
+++ resolved
@@ -277,7 +277,6 @@
 	}
 }
 
-<<<<<<< HEAD
 func TestGenerateVariantWorkloadManifests(t *testing.T) {
 	t.Parallel()
 
@@ -336,7 +335,8 @@
 			assert.Equal(t, manifests[1], generatedManifests[0])
 		})
 	}
-=======
+}
+
 func TestAddVariantLabelsAndAnnotations(t *testing.T) {
 	t.Parallel()
 
@@ -452,5 +452,4 @@
 
 	assert.Equal(t, "bar", origCfg.Labels["foo"], "original label should remain unchanged")
 	assert.Equal(t, "changed", copiedCfg.Labels["foo"], "copied label should be updated")
->>>>>>> fa5b3b35
 }