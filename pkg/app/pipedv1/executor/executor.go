--- conflicted
+++ resolved
@@ -33,30 +33,6 @@
 
 type Factory func(in Input) Executor
 
-<<<<<<< HEAD
-type LogPersister interface {
-	Write(log []byte) (int, error)
-	Info(log string)
-	Infof(format string, a ...interface{})
-	Success(log string)
-	Successf(format string, a ...interface{})
-	Error(log string)
-	Errorf(format string, a ...interface{})
-=======
-type CommandLister interface {
-	ListCommands() []model.ReportableCommand
-}
-
-type AnalysisResultStore interface {
-	GetLatestAnalysisResult(ctx context.Context) (*model.AnalysisResult, error)
-	PutLatestAnalysisResult(ctx context.Context, analysisResult *model.AnalysisResult) error
-}
-
-type Notifier interface {
-	Notify(event model.NotificationEvent)
->>>>>>> 23eddac4
-}
-
 type GitClient interface {
 	Clone(ctx context.Context, repoID, remote, branch, destination string) (git.Repo, error)
 }
@@ -68,20 +44,8 @@
 	// Deploy source at target commit
 	TargetDS *deployment.DeploymentSource
 	// Deploy source at running commit
-<<<<<<< HEAD
 	RunningDS    *deployment.DeploymentSource
-	LogPersister LogPersister
 	Logger       *zap.Logger
-=======
-	RunningDSP          deploysource.Provider
-	GitClient           GitClient
-	CommandLister       CommandLister
-	MetadataStore       metadatastore.MetadataStore
-	AppManifestsCache   cache.Cache
-	AnalysisResultStore AnalysisResultStore
-	Logger              *zap.Logger
-	Notifier            Notifier
->>>>>>> 23eddac4
 }
 
 // DetermineStageStatus determines the final status of the stage based on the given stop signal.
