// Copyright 2024 The PipeCD Authors.
//
// Licensed under the Apache License, Version 2.0 (the "License");
// you may not use this file except in compliance with the License.
// You may obtain a copy of the License at
//
//     http://www.apache.org/licenses/LICENSE-2.0
//
// Unless required by applicable law or agreed to in writing, software
// distributed under the License is distributed on an "AS IS" BASIS,
// WITHOUT WARRANTIES OR CONDITIONS OF ANY KIND, either express or implied.
// See the License for the specific language governing permissions and
// limitations under the License.

package controller

import (
	"context"
	"encoding/json"
	"fmt"
	"io"
	"path/filepath"
	"time"

	"go.opentelemetry.io/otel/attribute"
	"go.opentelemetry.io/otel/codes"
	"go.opentelemetry.io/otel/trace"
	"go.uber.org/atomic"
	"go.uber.org/zap"

	"github.com/pipe-cd/pipecd/pkg/app/pipedv1/controller/controllermetrics"
	"github.com/pipe-cd/pipecd/pkg/app/pipedv1/deploysource"
<<<<<<< HEAD
=======
	"github.com/pipe-cd/pipecd/pkg/app/pipedv1/metadatastore"
	"github.com/pipe-cd/pipecd/pkg/app/pipedv1/plugin"
>>>>>>> 58fda214
	"github.com/pipe-cd/pipecd/pkg/app/server/service/pipedservice"
	config "github.com/pipe-cd/pipecd/pkg/configv1"
	"github.com/pipe-cd/pipecd/pkg/model"
	"github.com/pipe-cd/pipecd/pkg/plugin/api/v1alpha1/deployment"
)

// scheduler is a dedicated object for a specific deployment of a single application.
type scheduler struct {
	deployment *model.Deployment
	workingDir string

	pluginRegistry plugin.PluginRegistry

	apiClient       apiClient
	gitClient       gitClient
	notifier        notifier
	secretDecrypter secretDecrypter

	targetDSP  deploysource.Provider
	runningDSP deploysource.Provider

	// Current status of each stages.
	// We stores their current statuses into this field
	// because the deployment model is readonly to avoid data race.
	// We may need a mutex for this field in the future
	// when the stages can be executed concurrently.
	stageStatuses            map[string]model.StageStatus
	genericApplicationConfig *config.GenericApplicationSpec

	logger *zap.Logger
	tracer trace.Tracer

	done                 atomic.Bool
	doneTimestamp        time.Time
	doneDeploymentStatus model.DeploymentStatus
	cancelled            bool
	cancelledCh          chan *model.ReportableCommand

	nowFunc func() time.Time
}

func newScheduler(
	d *model.Deployment,
	workingDir string,
	apiClient apiClient,
	gitClient gitClient,
	pluginRegistry plugin.PluginRegistry,
	notifier notifier,
	secretsDecrypter secretDecrypter,
	logger *zap.Logger,
	tracerProvider trace.TracerProvider,
) *scheduler {
	logger = logger.Named("scheduler").With(
		zap.String("deployment-id", d.Id),
		zap.String("app-id", d.ApplicationId),
		zap.String("project-id", d.ProjectId),
		zap.String("app-kind", d.Kind.String()),
		zap.String("working-dir", workingDir),
	)

	s := &scheduler{
		deployment:           d,
		workingDir:           workingDir,
		apiClient:            apiClient,
		gitClient:            gitClient,
<<<<<<< HEAD
=======
		pluginRegistry:       pluginRegistry,
		metadataStore:        metadatastore.NewMetadataStore(apiClient, d),
>>>>>>> 58fda214
		notifier:             notifier,
		secretDecrypter:      secretsDecrypter,
		doneDeploymentStatus: d.Status,
		cancelledCh:          make(chan *model.ReportableCommand, 1),
		logger:               logger,
		tracer:               tracerProvider.Tracer("controller/scheduler"),
		nowFunc:              time.Now,
	}

	// Initialize the map of current status of all stages.
	s.stageStatuses = make(map[string]model.StageStatus, len(d.Stages))
	for _, stage := range d.Stages {
		s.stageStatuses[stage.Id] = stage.Status
	}

	return s
}

// ID returns the id of scheduler.
// This is the same value with deployment ID.
func (s *scheduler) ID() string {
	return s.deployment.Id
}

// CommitHash returns the hash value of deploying commit.
func (s *scheduler) CommitHash() string {
	return s.deployment.CommitHash()
}

// ConfigFilename returns the config filename of the deployment.
func (s *scheduler) ConfigFilename() string {
	return s.deployment.GitPath.GetApplicationConfigFilename()
}

// IsDone tells whether this scheduler is done it tasks or not.
// Returning true means this scheduler can be removable.
func (s *scheduler) IsDone() bool {
	return s.done.Load()
}

// DoneTimestamp returns the time when scheduler has done.
// This can be used only after IsDone() returns true.
func (s *scheduler) DoneTimestamp() time.Time {
	if !s.IsDone() {
		return time.Now().AddDate(1, 0, 0)
	}
	return s.doneTimestamp
}

// DoneDeploymentStatus returns the deployment status when scheduler has done.
// This can be used only after IsDone() returns true.
func (s *scheduler) DoneDeploymentStatus() model.DeploymentStatus {
	if !s.IsDone() {
		return s.deployment.Status
	}
	return s.doneDeploymentStatus
}

func (s *scheduler) Cancel(cmd model.ReportableCommand) {
	if s.cancelled {
		return
	}
	s.cancelled = true
	s.cancelledCh <- &cmd
	close(s.cancelledCh)
}

// Run starts running the scheduler.
// It determines what stage should be executed next by which plugin.
// The returning error does not mean that the pipeline was failed,
// but it means that the scheduler could not finish its job normally.
func (s *scheduler) Run(ctx context.Context) error {
	s.logger.Info("start running scheduler")
	deploymentStatus := s.deployment.Status

	defer func() {
		s.doneTimestamp = s.nowFunc()
		s.doneDeploymentStatus = deploymentStatus
		controllermetrics.UpdateDeploymentStatus(s.deployment, deploymentStatus)
		s.done.Store(true)
	}()

	// If this deployment is already completed. Do nothing.
	if s.deployment.Status.IsCompleted() {
		s.logger.Info("this deployment is already completed")
		return nil
	}

	// Update deployment status to RUNNING if needed.
	if model.CanUpdateDeploymentStatus(s.deployment.Status, model.DeploymentStatus_DEPLOYMENT_RUNNING) {
		err := s.reportDeploymentStatusChanged(ctx, model.DeploymentStatus_DEPLOYMENT_RUNNING, "The piped started handling this deployment")
		if err != nil {
			return err
		}
		controllermetrics.UpdateDeploymentStatus(s.deployment, model.DeploymentStatus_DEPLOYMENT_RUNNING)

		// Notify the deployment started event
		users, groups, err := s.getApplicationNotificationMentions(model.NotificationEventType_EVENT_DEPLOYMENT_STARTED)
		if err != nil {
			s.logger.Error("failed to get the list of users or groups", zap.Error(err))
		}

		s.notifier.Notify(model.NotificationEvent{
			Type: model.NotificationEventType_EVENT_DEPLOYMENT_STARTED,
			Metadata: &model.NotificationEventDeploymentStarted{
				Deployment:        s.deployment,
				MentionedAccounts: users,
				MentionedGroups:   groups,
			},
		})
	}

	var (
		cancelCommand   *model.ReportableCommand
		cancelCommander string
		lastStage       *model.PipelineStage
		statusReason    = "The deployment was completed successfully"
	)
	deploymentStatus = model.DeploymentStatus_DEPLOYMENT_SUCCESS

	repoCfg := config.PipedRepository{
		RepoID: s.deployment.GitPath.Repo.Id,
		Remote: s.deployment.GitPath.Repo.Remote,
		Branch: s.deployment.GitPath.Repo.Branch,
	}

	if s.deployment.RunningCommitHash != "" {
		s.runningDSP = deploysource.NewProvider(
			filepath.Join(s.workingDir, "running-deploysource"),
			deploysource.NewGitSourceCloner(s.gitClient, repoCfg, "running", s.deployment.RunningCommitHash),
			s.deployment.GetGitPath(),
			s.secretDecrypter,
		)
	}

	s.targetDSP = deploysource.NewProvider(
		filepath.Join(s.workingDir, "target-deploysource"),
		deploysource.NewGitSourceCloner(s.gitClient, repoCfg, "target", s.deployment.Trigger.Commit.Hash),
		s.deployment.GetGitPath(),
		s.secretDecrypter,
	)

	ds, err := s.targetDSP.Get(ctx, io.Discard)
	if err != nil {
		deploymentStatus = model.DeploymentStatus_DEPLOYMENT_FAILURE
		statusReason = fmt.Sprintf("Failed to get deploy source at target commit (%v)", err)
		s.reportDeploymentCompleted(ctx, deploymentStatus, statusReason, "")
		return err
	}
	cfg, err := config.DecodeYAML[*config.GenericApplicationSpec](ds.ApplicationConfig)
	if err != nil {
		deploymentStatus = model.DeploymentStatus_DEPLOYMENT_FAILURE
		statusReason = fmt.Sprintf("Failed to decode application configuration at target commit (%v)", err)
		s.reportDeploymentCompleted(ctx, deploymentStatus, statusReason, "")
		return err
	}
	s.genericApplicationConfig = cfg.Spec

	ctx, span := s.tracer.Start(
		newContextWithDeploymentSpan(ctx, s.deployment),
		"Deploy",
		trace.WithAttributes(
			attribute.String("application-id", s.deployment.ApplicationId),
			attribute.String("kind", s.deployment.Kind.String()),
			attribute.String("deployment-id", s.deployment.Id),
		))
	defer span.End()

	defer func() {
		switch deploymentStatus {
		case model.DeploymentStatus_DEPLOYMENT_SUCCESS:
			span.SetStatus(codes.Ok, statusReason)
		case model.DeploymentStatus_DEPLOYMENT_FAILURE, model.DeploymentStatus_DEPLOYMENT_CANCELLED:
			span.SetStatus(codes.Error, statusReason)
		}
	}()

	timer := time.NewTimer(s.genericApplicationConfig.Timeout.Duration())
	defer timer.Stop()

	// Iterate all the stages and execute the uncompleted ones.
	for i, ps := range s.deployment.Stages {
		lastStage = s.deployment.Stages[i]

		// Ignore the stage if it is already completed.
		if ps.Status == model.StageStatus_STAGE_SUCCESS {
			continue
		}
		// Ignore the rollback stage, we did it later by another loop.
		if ps.Rollback {
			continue
		}

		// This stage is already completed by a previous scheduler.
		if ps.Status == model.StageStatus_STAGE_CANCELLED {
			deploymentStatus = model.DeploymentStatus_DEPLOYMENT_CANCELLED
			statusReason = fmt.Sprintf("Deployment was cancelled while executing stage %s", ps.Id)
			break
		}
		if ps.Status == model.StageStatus_STAGE_FAILURE {
			deploymentStatus = model.DeploymentStatus_DEPLOYMENT_FAILURE
			statusReason = fmt.Sprintf("Failed while executing stage %s", ps.Id)
			break
		}

		var (
			result       model.StageStatus
			sig, handler = NewStopSignal()
			doneCh       = make(chan struct{})
		)

		go func() {
			_, span := s.tracer.Start(ctx, ps.Name, trace.WithAttributes(
				attribute.String("application-id", s.deployment.ApplicationId),
				attribute.String("kind", s.deployment.Kind.String()),
				attribute.String("deployment-id", s.deployment.Id),
				attribute.String("stage-id", ps.Id),
			))
			defer span.End()

			result = s.executeStage(sig, ps)

			switch result {
			case model.StageStatus_STAGE_SUCCESS:
				span.SetStatus(codes.Ok, statusReason)
			case model.StageStatus_STAGE_FAILURE, model.StageStatus_STAGE_CANCELLED:
				span.SetStatus(codes.Error, statusReason)
			}

			close(doneCh)
		}()

		select {
		case <-ctx.Done():
			handler.Terminate()
			<-doneCh

		case <-timer.C:
			handler.Timeout()
			<-doneCh

		case cmd := <-s.cancelledCh:
			if cmd != nil {
				cancelCommand = cmd
				cancelCommander = cmd.Commander
				handler.Cancel()
				<-doneCh
			}

		case <-doneCh:
			break
		}

		// If all operations of the stage were completed successfully or skipped by a web user
		// handle the next stage.
		if result == model.StageStatus_STAGE_SUCCESS || result == model.StageStatus_STAGE_SKIPPED {
			continue
		}

		// If the stage was completed with exited stage, exit this deployment with success.
		if result == model.StageStatus_STAGE_EXITED {
			deploymentStatus = model.DeploymentStatus_DEPLOYMENT_SUCCESS
			break
		}

		// The deployment was cancelled by a web user.
		if result == model.StageStatus_STAGE_CANCELLED {
			deploymentStatus = model.DeploymentStatus_DEPLOYMENT_CANCELLED
			statusReason = fmt.Sprintf("Cancelled by %s while executing stage %s", cancelCommander, ps.Id)
			break
		}

		if result == model.StageStatus_STAGE_FAILURE {
			deploymentStatus = model.DeploymentStatus_DEPLOYMENT_FAILURE
			// The stage was failed because of timing out.
			if sig.Signal() == StopSignalTimeout {
				statusReason = fmt.Sprintf("Timed out while executing stage %s", ps.Id)
			} else {
				statusReason = fmt.Sprintf("Failed while executing stage %s", ps.Id)
			}
			break
		}

		// The deployment was cancelled at the previous stage and this stage was terminated before run.
		if result == model.StageStatus_STAGE_NOT_STARTED_YET && cancelCommand != nil {
			deploymentStatus = model.DeploymentStatus_DEPLOYMENT_CANCELLED
			statusReason = fmt.Sprintf("Cancelled by %s while executing the previous stage of %s", cancelCommander, ps.Id)
			break
		}

		s.logger.Info("stop scheduler because of temination signal", zap.String("stage-id", ps.Id))
		return nil
	}

	// When the deployment has completed but not successful,
	// we start rollback stage if the auto-rollback option is true.
	if deploymentStatus == model.DeploymentStatus_DEPLOYMENT_CANCELLED ||
		deploymentStatus == model.DeploymentStatus_DEPLOYMENT_FAILURE {

		if rollbackStages, ok := s.deployment.FindRollbackStages(); ok {
			// Update to change deployment status to ROLLING_BACK.
			if err := s.reportDeploymentStatusChanged(ctx, model.DeploymentStatus_DEPLOYMENT_ROLLING_BACK, statusReason); err != nil {
				return err
			}

			for _, stage := range rollbackStages {
				// Start running rollback stage.
				var (
					sig, handler = NewStopSignal()
					doneCh       = make(chan struct{})
				)
				go func() {
					rbs := stage
					rbs.Requires = []string{lastStage.Id}

					_, span := s.tracer.Start(ctx, rbs.Name, trace.WithAttributes(
						attribute.String("application-id", s.deployment.ApplicationId),
						attribute.String("kind", s.deployment.Kind.String()),
						attribute.String("deployment-id", s.deployment.Id),
						attribute.String("stage-id", rbs.Id),
					))
					defer span.End()

					result := s.executeStage(sig, rbs)

					switch result {
					case model.StageStatus_STAGE_SUCCESS:
						span.SetStatus(codes.Ok, statusReason)
					case model.StageStatus_STAGE_FAILURE, model.StageStatus_STAGE_CANCELLED:
						span.SetStatus(codes.Error, statusReason)
					}

					close(doneCh)
				}()

				select {
				case <-ctx.Done():
					handler.Terminate()
					<-doneCh
					return nil

				case <-doneCh:
					break
				}
			}
		}
	}

	if deploymentStatus.IsCompleted() {
		err := s.reportDeploymentCompleted(ctx, deploymentStatus, statusReason, cancelCommander)
		if err == nil && deploymentStatus == model.DeploymentStatus_DEPLOYMENT_SUCCESS {
			s.reportMostRecentlySuccessfulDeployment(ctx)
		}
	}

	if cancelCommand != nil {
		if err := cancelCommand.Report(ctx, model.CommandStatus_COMMAND_SUCCEEDED, nil, nil); err != nil {
			s.logger.Error("failed to report command status", zap.Error(err))
		}
	}

	return nil
}

// executeStage finds the plugin for the given stage and execute.
// At the time this executeStage is called, the stage status is before model.StageStatus_STAGE_RUNNING.
// As the first step, it updates the stage status to model.StageStatus_STAGE_RUNNING.
// And that will be treated as the original status of the given stage.
func (s *scheduler) executeStage(sig StopSignal, ps *model.PipelineStage) (finalStatus model.StageStatus) {
	var (
		ctx            = sig.Context()
		originalStatus = ps.Status
	)

	rds, err := s.runningDSP.Get(ctx, io.Discard)
	if err != nil {
		s.logger.Error("failed to get running deployment source", zap.String("stage-name", ps.Name), zap.Error(err))
		return model.StageStatus_STAGE_FAILURE
	}

	tds, err := s.targetDSP.Get(ctx, io.Discard)
	if err != nil {
		s.logger.Error("failed to get target deployment source", zap.String("stage-name", ps.Name), zap.Error(err))
		return model.StageStatus_STAGE_FAILURE
	}

	// Check whether to execute the script rollback stage or not.
	// If the base stage is executed, the script rollback stage will be executed.
	if ps.Rollback {
		baseStageID := ps.Metadata["baseStageID"]
		if baseStageID == "" {
			return
		}

		baseStageStatus, ok := s.stageStatuses[baseStageID]
		if !ok {
			return
		}

		if baseStageStatus == model.StageStatus_STAGE_NOT_STARTED_YET || baseStageStatus == model.StageStatus_STAGE_SKIPPED {
			return
		}
	}

	// Update stage status to RUNNING if needed.
	if model.CanUpdateStageStatus(ps.Status, model.StageStatus_STAGE_RUNNING) {
		if err := s.reportStageStatus(ctx, ps.Id, model.StageStatus_STAGE_RUNNING, ps.Requires); err != nil {
			return model.StageStatus_STAGE_FAILURE
		}
		originalStatus = model.StageStatus_STAGE_RUNNING
	}

	// Find the executor plugin for this stage.
	plugin, err := s.pluginRegistry.GetPluginClientByStageName(ps.Name)
	if err != nil {
		s.logger.Error("failed to find the plugin for the stage", zap.String("stage-name", ps.Name), zap.Error(err))
		s.reportStageStatus(ctx, ps.Id, model.StageStatus_STAGE_FAILURE, ps.Requires)
		return model.StageStatus_STAGE_FAILURE
	}

	// Load the stage configuration.
	stageConfig, stageConfigFound := s.genericApplicationConfig.GetStageByte(ps.Index)
	if !stageConfigFound {
		s.logger.Error("Unable to find the stage configuration", zap.String("stage-name", ps.Name))
		if err := s.reportStageStatus(ctx, ps.Id, model.StageStatus_STAGE_FAILURE, ps.Requires); err != nil {
			s.logger.Error("failed to report stage status", zap.Error(err))
		}
		return model.StageStatus_STAGE_FAILURE
	}

	// Start running executor.
	res, err := plugin.ExecuteStage(ctx, &deployment.ExecuteStageRequest{
		Input: &deployment.ExecutePluginInput{
			Deployment:              s.deployment,
			Stage:                   ps,
			StageConfig:             stageConfig,
			RunningDeploymentSource: rds.ToPluginDeploySource(),
			TargetDeploymentSource:  tds.ToPluginDeploySource(),
		},
	})
	if err != nil {
		s.logger.Error("failed to execute stage", zap.String("stage-name", ps.Name), zap.Error(err))
		s.reportStageStatus(ctx, ps.Id, model.StageStatus_STAGE_FAILURE, ps.Requires)
		return model.StageStatus_STAGE_FAILURE
	}

	// Determine the final status of the stage.
	status := determineStageStatus(sig.Signal(), originalStatus, res.Status)

	// Commit deployment state status in the following cases:
	// - Apply state successfully.
	// - State was canceled while running (cancel via Controlpane).
	// - Apply state failed but not because of terminating piped process.
	// - State was skipped via Controlpane (currently supports only ANALYSIS stage).
	// - Apply state was exited.
	if status == model.StageStatus_STAGE_SUCCESS ||
		status == model.StageStatus_STAGE_CANCELLED ||
		status == model.StageStatus_STAGE_SKIPPED ||
		status == model.StageStatus_STAGE_EXITED ||
		(status == model.StageStatus_STAGE_FAILURE && !sig.Terminated()) {

		s.reportStageStatus(ctx, ps.Id, status, ps.Requires)
		return status
	}

	// In case piped process got killed (Terminated signal occurred)
	// the original state status will be returned.
	return originalStatus
}

// determineStageStatus determines the final status of the stage based on the given stop signal.
// Normal is the case when the stop signal is StopSignalNone.
func determineStageStatus(sig StopSignalType, ori, got model.StageStatus) model.StageStatus {
	switch sig {
	case StopSignalNone:
		return got
	case StopSignalTerminate:
		return ori
	case StopSignalCancel:
		return model.StageStatus_STAGE_CANCELLED
	case StopSignalTimeout:
		return model.StageStatus_STAGE_FAILURE
	default:
		return model.StageStatus_STAGE_FAILURE
	}
}

func (s *scheduler) reportStageStatus(ctx context.Context, stageID string, status model.StageStatus, requires []string) error {
	var (
		now = s.nowFunc()
		req = &pipedservice.ReportStageStatusChangedRequest{
			DeploymentId: s.deployment.Id,
			StageId:      stageID,
			Status:       status,
			Requires:     requires,
			Visible:      true,
			CompletedAt:  now.Unix(),
		}
		retry = pipedservice.NewRetry(10)
	)

	// Update stage status at local.
	s.stageStatuses[stageID] = status

	_, err := retry.Do(ctx, func() (interface{}, error) {
		_, err := s.apiClient.ReportStageStatusChanged(ctx, req)
		if err != nil {
			return nil, fmt.Errorf("failed to report stage status to control-plane: %v", err)
		}
		return nil, nil
	})

	return err
}

func (s *scheduler) reportDeploymentStatusChanged(ctx context.Context, status model.DeploymentStatus, desc string) error {
	var (
		retry = pipedservice.NewRetry(10)
		req   = &pipedservice.ReportDeploymentStatusChangedRequest{
			DeploymentId:              s.deployment.Id,
			Status:                    status,
			StatusReason:              desc,
			DeploymentChainId:         s.deployment.DeploymentChainId,
			DeploymentChainBlockIndex: s.deployment.DeploymentChainBlockIndex,
		}
	)

	// Update deployment status on remote.
	_, err := retry.Do(ctx, func() (interface{}, error) {
		_, err := s.apiClient.ReportDeploymentStatusChanged(ctx, req)
		if err != nil {
			return nil, fmt.Errorf("failed to report deployment status to control-plane: %v", err)
		}
		return nil, nil
	})

	return err
}

func (s *scheduler) reportDeploymentCompleted(ctx context.Context, status model.DeploymentStatus, desc, cancelCommander string) error {
	var (
		now = s.nowFunc()
		req = &pipedservice.ReportDeploymentCompletedRequest{
			DeploymentId:              s.deployment.Id,
			Status:                    status,
			StatusReason:              desc,
			StageStatuses:             s.stageStatuses,
			DeploymentChainId:         s.deployment.DeploymentChainId,
			DeploymentChainBlockIndex: s.deployment.DeploymentChainBlockIndex,
			CompletedAt:               now.Unix(),
		}
		retry = pipedservice.NewRetry(10)
	)

	defer func() {
		switch status {
		case model.DeploymentStatus_DEPLOYMENT_SUCCESS:
			users, groups, err := s.getApplicationNotificationMentions(model.NotificationEventType_EVENT_DEPLOYMENT_CANCELLED)
			if err != nil {
				s.logger.Error("failed to get the list of users", zap.Error(err))
			}
			s.notifier.Notify(model.NotificationEvent{
				Type: model.NotificationEventType_EVENT_DEPLOYMENT_SUCCEEDED,
				Metadata: &model.NotificationEventDeploymentSucceeded{
					Deployment:        s.deployment,
					MentionedAccounts: users,
					MentionedGroups:   groups,
				},
			})

		case model.DeploymentStatus_DEPLOYMENT_FAILURE:
			users, groups, err := s.getApplicationNotificationMentions(model.NotificationEventType_EVENT_DEPLOYMENT_CANCELLED)
			if err != nil {
				s.logger.Error("failed to get the list of users", zap.Error(err))
			}

			s.notifier.Notify(model.NotificationEvent{
				Type: model.NotificationEventType_EVENT_DEPLOYMENT_FAILED,
				Metadata: &model.NotificationEventDeploymentFailed{
					Deployment:        s.deployment,
					Reason:            desc,
					MentionedAccounts: users,
					MentionedGroups:   groups,
				},
			})

		case model.DeploymentStatus_DEPLOYMENT_CANCELLED:
			users, groups, err := s.getApplicationNotificationMentions(model.NotificationEventType_EVENT_DEPLOYMENT_CANCELLED)
			if err != nil {
				s.logger.Error("failed to get the list of users", zap.Error(err))
			}
			s.notifier.Notify(model.NotificationEvent{
				Type: model.NotificationEventType_EVENT_DEPLOYMENT_CANCELLED,
				Metadata: &model.NotificationEventDeploymentCancelled{
					Deployment:        s.deployment,
					Commander:         cancelCommander,
					MentionedAccounts: users,
					MentionedGroups:   groups,
				},
			})
		}
	}()

	// Update deployment status on remote.
	_, err := retry.Do(ctx, func() (interface{}, error) {
		_, err := s.apiClient.ReportDeploymentCompleted(ctx, req)
		if err != nil {
			return nil, fmt.Errorf("failed to report deployment status to control-plane: %v", err)
		}
		return nil, nil
	})

	return err
}

// getApplicationNotificationMentions returns the list of users groups who should be mentioned in the notification.
func (s *scheduler) getApplicationNotificationMentions(event model.NotificationEventType) ([]string, []string, error) {
	n, ok := s.deployment.Metadata[model.MetadataKeyDeploymentNotification]
	if !ok {
		return []string{}, []string{}, nil
	}

	var notification config.DeploymentNotification
	if err := json.Unmarshal([]byte(n), &notification); err != nil {
		return nil, nil, fmt.Errorf("could not extract mentions config: %w", err)
	}

	return notification.FindSlackUsers(event), notification.FindSlackGroups(event), nil
}

func (s *scheduler) reportMostRecentlySuccessfulDeployment(ctx context.Context) error {
	var (
		req = &pipedservice.ReportApplicationMostRecentDeploymentRequest{
			ApplicationId: s.deployment.ApplicationId,
			Status:        model.DeploymentStatus_DEPLOYMENT_SUCCESS,
			Deployment: &model.ApplicationDeploymentReference{
				DeploymentId:   s.deployment.Id,
				Trigger:        s.deployment.Trigger,
				Summary:        s.deployment.Summary,
				Version:        s.deployment.Version,
				Versions:       s.deployment.Versions,
				ConfigFilename: s.deployment.GitPath.GetApplicationConfigFilename(),
				StartedAt:      s.deployment.CreatedAt,
				CompletedAt:    s.deployment.CompletedAt,
			},
		}
		retry = pipedservice.NewRetry(10)
	)

	_, err := retry.Do(ctx, func() (interface{}, error) {
		_, err := s.apiClient.ReportApplicationMostRecentDeployment(ctx, req)
		if err != nil {
			return nil, fmt.Errorf("failed to report most recent successful deployment: %v", err)
		}
		return nil, nil
	})

	return err
}<|MERGE_RESOLUTION|>--- conflicted
+++ resolved
@@ -30,11 +30,7 @@
 
 	"github.com/pipe-cd/pipecd/pkg/app/pipedv1/controller/controllermetrics"
 	"github.com/pipe-cd/pipecd/pkg/app/pipedv1/deploysource"
-<<<<<<< HEAD
-=======
-	"github.com/pipe-cd/pipecd/pkg/app/pipedv1/metadatastore"
 	"github.com/pipe-cd/pipecd/pkg/app/pipedv1/plugin"
->>>>>>> 58fda214
 	"github.com/pipe-cd/pipecd/pkg/app/server/service/pipedservice"
 	config "github.com/pipe-cd/pipecd/pkg/configv1"
 	"github.com/pipe-cd/pipecd/pkg/model"
@@ -100,11 +96,7 @@
 		workingDir:           workingDir,
 		apiClient:            apiClient,
 		gitClient:            gitClient,
-<<<<<<< HEAD
-=======
 		pluginRegistry:       pluginRegistry,
-		metadataStore:        metadatastore.NewMetadataStore(apiClient, d),
->>>>>>> 58fda214
 		notifier:             notifier,
 		secretDecrypter:      secretsDecrypter,
 		doneDeploymentStatus: d.Status,
