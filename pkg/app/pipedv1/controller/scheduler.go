--- conflicted
+++ resolved
@@ -38,13 +38,11 @@
 
 // scheduler is a dedicated object for a specific deployment of a single application.
 type scheduler struct {
-<<<<<<< HEAD
 	deployment       *model.Deployment
 	workingDir       string
 	executorRegistry registry.Registry
 	apiClient        apiClient
 	gitClient        gitClient
-	logPersister     logpersister.Persister
 	metadataStore    metadatastore.MetadataStore
 	notifier         notifier
 	logger           *zap.Logger
@@ -52,27 +50,6 @@
 
 	targetDS  *deployment.DeploymentSource
 	runningDS *deployment.DeploymentSource
-=======
-	// Readonly deployment model.
-	deployment          *model.Deployment
-	workingDir          string
-	executorRegistry    registry.Registry
-	apiClient           apiClient
-	gitClient           gitClient
-	commandLister       commandLister
-	applicationLister   applicationLister
-	analysisResultStore analysisResultStore
-	metadataStore       metadatastore.MetadataStore
-	notifier            notifier
-	secretDecrypter     secretDecrypter
-	pipedConfig         *config.PipedSpec
-	appManifestsCache   cache.Cache
-	logger              *zap.Logger
-	tracer              trace.Tracer
-
-	targetDSP  deploysource.Provider
-	runningDSP deploysource.Provider
->>>>>>> 23eddac4
 
 	// Current status of each stages.
 	// We stores their current statuses into this field
@@ -96,13 +73,6 @@
 	workingDir string,
 	apiClient apiClient,
 	gitClient gitClient,
-<<<<<<< HEAD
-	lp logpersister.Persister,
-=======
-	commandLister commandLister,
-	applicationLister applicationLister,
-	analysisResultStore analysisResultStore,
->>>>>>> 23eddac4
 	notifier notifier,
 	logger *zap.Logger,
 	tracerProvider trace.TracerProvider,
@@ -121,13 +91,6 @@
 		executorRegistry:     registry.DefaultRegistry(),
 		apiClient:            apiClient,
 		gitClient:            gitClient,
-<<<<<<< HEAD
-		logPersister:         lp,
-=======
-		commandLister:        commandLister,
-		applicationLister:    applicationLister,
-		analysisResultStore:  analysisResultStore,
->>>>>>> 23eddac4
 		metadataStore:        metadatastore.NewMetadataStore(apiClient, d),
 		notifier:             notifier,
 		doneDeploymentStatus: d.Status,
@@ -534,18 +497,7 @@
 		originalStatus = model.StageStatus_STAGE_RUNNING
 	}
 
-<<<<<<< HEAD
 	// TODO: Check plugin which could handle the stage are available or not.
-=======
-	// Check the existence of the specified cloud provider.
-	if !s.pipedConfig.HasPlatformProvider(s.deployment.PlatformProvider, s.deployment.Kind) {
-		s.logger.Error(fmt.Sprintf("This piped is not having the specified platform provider in this deployment: %v", s.deployment.PlatformProvider))
-		if err := s.reportStageStatus(ctx, ps.Id, model.StageStatus_STAGE_FAILURE, ps.Requires); err != nil {
-			s.logger.Error("failed to report stage status", zap.Error(err))
-		}
-		return model.StageStatus_STAGE_FAILURE
-	}
->>>>>>> 23eddac4
 
 	// Load the stage configuration.
 	var stageConfig config.PipelineStage
@@ -564,48 +516,13 @@
 		return model.StageStatus_STAGE_FAILURE
 	}
 
-<<<<<<< HEAD
 	input := executor.Input{
 		Stage:        &ps,
 		StageConfig:  &stageConfig,
 		Deployment:   s.deployment,
 		TargetDS:     s.targetDS,  // TODO: prepare this
 		RunningDS:    s.runningDS, // TODO: prepare this
-		LogPersister: lp,
 		Logger:       s.logger,
-=======
-	app, ok := s.applicationLister.Get(s.deployment.ApplicationId)
-	if !ok {
-		s.logger.Error(fmt.Sprintf("Application %s for this deployment was not found (Maybe it was disabled).", s.deployment.ApplicationId))
-		s.reportStageStatus(ctx, ps.Id, model.StageStatus_STAGE_FAILURE, ps.Requires)
-		return model.StageStatus_STAGE_FAILURE
-	}
-
-	cmdLister := stageCommandLister{
-		lister:       s.commandLister,
-		deploymentID: s.deployment.Id,
-		stageID:      ps.Id,
-	}
-	aStore := appAnalysisResultStore{
-		store:         s.analysisResultStore,
-		applicationID: app.Id,
-	}
-	input := executor.Input{
-		Stage:               &ps,
-		StageConfig:         stageConfig,
-		Deployment:          s.deployment,
-		Application:         app,
-		PipedConfig:         s.pipedConfig,
-		TargetDSP:           s.targetDSP,
-		RunningDSP:          s.runningDSP,
-		GitClient:           s.gitClient,
-		CommandLister:       cmdLister,
-		MetadataStore:       s.metadataStore,
-		AppManifestsCache:   s.appManifestsCache,
-		AnalysisResultStore: aStore,
-		Logger:              s.logger,
-		Notifier:            s.notifier,
->>>>>>> 23eddac4
 	}
 
 	// Find the executor for this stage.
