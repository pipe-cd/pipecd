--- conflicted
+++ resolved
@@ -83,27 +83,12 @@
 )
 
 type controller struct {
-<<<<<<< HEAD
 	apiClient        apiClient
 	pluginRegistry   PluginRegistry
 	gitClient        gitClient
 	deploymentLister deploymentLister
 	commandLister    commandLister
 	notifier         notifier
-	logPersister     logpersister.Persister
-=======
-	apiClient           apiClient
-	pluginRegistry      PluginRegistry
-	gitClient           gitClient
-	deploymentLister    deploymentLister
-	commandLister       commandLister
-	applicationLister   applicationLister
-	analysisResultStore analysisResultStore
-	notifier            notifier
-	secretDecrypter     secretDecrypter   // TODO: Remove this
-	pipedCfg            *config.PipedSpec // TODO: Remove this, use pipedConfig instead
-	appManifestsCache   cache.Cache
->>>>>>> 23eddac4
 
 	// Map from application ID to the planner
 	// of a pending deployment of that application.
@@ -145,27 +130,13 @@
 ) DeploymentController {
 
 	return &controller{
-<<<<<<< HEAD
 		apiClient:        apiClient,
 		pluginRegistry:   DefaultPluginRegistry(),
 		gitClient:        gitClient,
 		deploymentLister: deploymentLister,
 		commandLister:    commandLister,
 		notifier:         notifier,
-		logPersister:     lp,
-=======
-		apiClient:           apiClient,
-		pluginRegistry:      DefaultPluginRegistry(),
-		gitClient:           gitClient,
-		deploymentLister:    deploymentLister,
-		commandLister:       commandLister,
-		applicationLister:   applicationLister,
-		analysisResultStore: analysisResultStore,
-		notifier:            notifier,
-		secretDecrypter:     sd,
-		appManifestsCache:   appManifestsCache,
-		pipedCfg:            pipedCfg,
->>>>>>> 23eddac4
+
 
 		planners:                              make(map[string]*planner),
 		donePlanners:                          make(map[string]time.Time),
@@ -591,13 +562,6 @@
 		workingDir,
 		c.apiClient,
 		c.gitClient,
-<<<<<<< HEAD
-		c.logPersister,
-=======
-		c.commandLister,
-		c.applicationLister,
-		c.analysisResultStore,
->>>>>>> 23eddac4
 		c.notifier,
 		c.logger,
 		c.tracerProvider,
