// Copyright 2024 The PipeCD Authors.
//
// Licensed under the Apache License, Version 2.0 (the "License");
// you may not use this file except in compliance with the License.
// You may obtain a copy of the License at
//
//     http://www.apache.org/licenses/LICENSE-2.0
//
// Unless required by applicable law or agreed to in writing, software
// distributed under the License is distributed on an "AS IS" BASIS,
// WITHOUT WARRANTIES OR CONDITIONS OF ANY KIND, either express or implied.
// See the License for the specific language governing permissions and
// limitations under the License.

// Package controller provides a piped component
// that handles all of the not completed deployments by managing a pool of planners and schedulers.
// Whenever a new PENDING deployment is detected, controller spawns a new planner for deciding
// the deployment pipeline and update the deployment status to PLANNED.
// Whenever a new PLANNED deployment is detected, controller spawns a new scheduler
// for scheduling and running its pipeline executors.
package controller

import (
	"context"
	"fmt"
	"os"
	"sync"
	"time"

	"go.opentelemetry.io/otel/trace"
	"go.uber.org/zap"
	"google.golang.org/grpc"
	"google.golang.org/grpc/codes"
	"google.golang.org/grpc/status"

	"github.com/pipe-cd/pipecd/pkg/app/pipedv1/controller/controllermetrics"
<<<<<<< HEAD
	"github.com/pipe-cd/pipecd/pkg/app/pipedv1/metadatastore"
=======
	"github.com/pipe-cd/pipecd/pkg/app/pipedv1/plugin"
>>>>>>> 58fda214
	"github.com/pipe-cd/pipecd/pkg/app/server/service/pipedservice"
	"github.com/pipe-cd/pipecd/pkg/git"
	"github.com/pipe-cd/pipecd/pkg/model"
)

type apiClient interface {
	GetApplicationMostRecentDeployment(ctx context.Context, req *pipedservice.GetApplicationMostRecentDeploymentRequest, opts ...grpc.CallOption) (*pipedservice.GetApplicationMostRecentDeploymentResponse, error)
	ReportApplicationDeployingStatus(ctx context.Context, req *pipedservice.ReportApplicationDeployingStatusRequest, opts ...grpc.CallOption) (*pipedservice.ReportApplicationDeployingStatusResponse, error)
	ReportDeploymentPlanned(ctx context.Context, req *pipedservice.ReportDeploymentPlannedRequest, opts ...grpc.CallOption) (*pipedservice.ReportDeploymentPlannedResponse, error)
	ReportDeploymentStatusChanged(ctx context.Context, req *pipedservice.ReportDeploymentStatusChangedRequest, opts ...grpc.CallOption) (*pipedservice.ReportDeploymentStatusChangedResponse, error)
	ReportDeploymentCompleted(ctx context.Context, req *pipedservice.ReportDeploymentCompletedRequest, opts ...grpc.CallOption) (*pipedservice.ReportDeploymentCompletedResponse, error)
	SaveDeploymentMetadata(ctx context.Context, req *pipedservice.SaveDeploymentMetadataRequest, opts ...grpc.CallOption) (*pipedservice.SaveDeploymentMetadataResponse, error)
	ReportApplicationMostRecentDeployment(ctx context.Context, req *pipedservice.ReportApplicationMostRecentDeploymentRequest, opts ...grpc.CallOption) (*pipedservice.ReportApplicationMostRecentDeploymentResponse, error)

	ReportStageStatusChanged(ctx context.Context, req *pipedservice.ReportStageStatusChangedRequest, opts ...grpc.CallOption) (*pipedservice.ReportStageStatusChangedResponse, error)
	SaveStageMetadata(ctx context.Context, req *pipedservice.SaveStageMetadataRequest, opts ...grpc.CallOption) (*pipedservice.SaveStageMetadataResponse, error)

	InChainDeploymentPlannable(ctx context.Context, in *pipedservice.InChainDeploymentPlannableRequest, opts ...grpc.CallOption) (*pipedservice.InChainDeploymentPlannableResponse, error)
}

type gitClient interface {
	Clone(ctx context.Context, repoID, remote, branch, destination string) (git.Repo, error)
}

type deploymentLister interface {
	ListPendings() []*model.Deployment
	ListPlanneds() []*model.Deployment
	ListRunnings() []*model.Deployment
}

type commandLister interface {
	ListDeploymentCommands() []model.ReportableCommand
	ListStageCommands(deploymentID, stageID string) []model.ReportableCommand
}

type notifier interface {
	Notify(event model.NotificationEvent)
}

type secretDecrypter interface {
	Decrypt(string) (string, error)
}

type DeploymentController interface {
	Run(ctx context.Context) error
}

var (
	plannerStaleDuration   = time.Hour
	schedulerStaleDuration = time.Hour
)

type controller struct {
	apiClient             apiClient
	gitClient             gitClient
	deploymentLister      deploymentLister
	commandLister         commandLister
	notifier              notifier
	secretDecrypter       secretDecrypter
	metadataStoreRegistry metadatastore.MetadataStoreRegistry

	// The registry of all plugins.
	pluginRegistry plugin.PluginRegistry

	// Map from application ID to the planner
	// of a pending deployment of that application.
	planners map[string]*planner
	// Map from deployment ID to the completion time
	// of the done planners.
	// Because when the deployment lister returns not fresh data
	// we use this to ignore the ones that have been handled previously.
	donePlanners map[string]time.Time
	// Map from application ID to the scheduler
	// of a running deployment of that application.
	schedulers map[string]*scheduler
	// Map from deployment ID to the completion time
	// of the done schedulers.
	doneSchedulers map[string]time.Time
	// Map from application ID to its most recently successful commit hash.
	mostRecentlySuccessfulCommits         map[string]string
	mostRecentlySuccessfulConfigFilenames map[string]string
	// WaitGroup for waiting the completions of all planners, schedulers.
	wg sync.WaitGroup

	workspaceDir   string
	syncInternal   time.Duration
	gracePeriod    time.Duration
	logger         *zap.Logger
	tracerProvider trace.TracerProvider
}

// NewController creates a new instance for DeploymentController.
func NewController(
	apiClient apiClient,
	gitClient gitClient,
	pluginRegistry plugin.PluginRegistry,
	deploymentLister deploymentLister,
	commandLister commandLister,
	notifier notifier,
	secretDecrypter secretDecrypter,
	metadataStoreRegistry metadatastore.MetadataStoreRegistry,
	gracePeriod time.Duration,
	logger *zap.Logger,
	tracerProvider trace.TracerProvider,
) DeploymentController {

	return &controller{
<<<<<<< HEAD
		apiClient:             apiClient,
		gitClient:             gitClient,
		pluginClients:         pluginClients,
		deploymentLister:      deploymentLister,
		commandLister:         commandLister,
		notifier:              notifier,
		secretDecrypter:       secretDecrypter,
		metadataStoreRegistry: metadataStoreRegistry,
=======
		apiClient:        apiClient,
		gitClient:        gitClient,
		pluginRegistry:   pluginRegistry,
		deploymentLister: deploymentLister,
		commandLister:    commandLister,
		notifier:         notifier,
		secretDecrypter:  secretDecrypter,
>>>>>>> 58fda214

		planners:                              make(map[string]*planner),
		donePlanners:                          make(map[string]time.Time),
		schedulers:                            make(map[string]*scheduler),
		doneSchedulers:                        make(map[string]time.Time),
		mostRecentlySuccessfulCommits:         make(map[string]string),
		mostRecentlySuccessfulConfigFilenames: make(map[string]string),

		syncInternal:   10 * time.Second,
		gracePeriod:    gracePeriod,
		logger:         logger.Named("controller"),
		tracerProvider: tracerProvider,
	}
}

// Run starts running controller until the specified context has done.
// This also waits for its cleaning up before returning.
func (c *controller) Run(ctx context.Context) error {
	c.logger.Info("start running controller")

	// Make sure the existence of the workspace directory.
	// Each planner/scheduler will have a working directory inside this workspace.
	dir, err := os.MkdirTemp("", "workspace")
	if err != nil {
		c.logger.Error("failed to create workspace directory", zap.Error(err))
		return err
	}
	c.workspaceDir = dir
	c.logger.Info(fmt.Sprintf("workspace directory was configured to %s", c.workspaceDir))

	ticker := time.NewTicker(c.syncInternal)
	defer ticker.Stop()
	c.logger.Info("start syncing planners and schedulers")

	for {
		select {
		case <-ctx.Done():
			return c.shutdown()

		case <-ticker.C:
			// syncSchedulers must be called before syncPlanners because
			// after piped is restarted all running deployments need to be loaded firstly.
			c.syncSchedulers(ctx)
			c.syncPlanners(ctx)
			c.checkCommands()
		}
	}
}

// shutdown waits for stopping all planners and schedulers.
//
//nolint:unparam // returns error for future compatibility.
func (c *controller) shutdown() error {
	c.logger.Info("waiting for stopping all planners and schedulers")
	c.wg.Wait()
	c.logger.Info("controller has been stopped")
	return nil
}

// checkCommands lists all unhandled commands for running deployments
// and forwards them to their planners and schedulers.
func (c *controller) checkCommands() {
	commands := c.commandLister.ListDeploymentCommands()
	for _, cmd := range commands {
		if cmd.GetCancelDeployment() == nil {
			continue
		}

		var handled bool
		if planner, ok := c.planners[cmd.ApplicationId]; ok && planner.ID() == cmd.DeploymentId {
			handled = true
			planner.Cancel(cmd)
			c.logger.Info("a command CancelDeployment was forwarded to its planner",
				zap.String("app", cmd.ApplicationId),
				zap.String("deployment", cmd.DeploymentId),
			)
		}

		if scheduler, ok := c.schedulers[cmd.ApplicationId]; ok && scheduler.ID() == cmd.DeploymentId {
			handled = true
			scheduler.Cancel(cmd)
			c.logger.Info("a command CancelDeployment was forwarded to its scheduler",
				zap.String("app", cmd.ApplicationId),
				zap.String("deployment", cmd.DeploymentId),
			)
		}

		if !handled {
			c.logger.Info("a command CancelDeployment is still not handled",
				zap.String("app", cmd.ApplicationId),
				zap.String("deployment", cmd.DeploymentId),
			)
		}
	}
}

// syncPlanners adds new planner for newly PENDING deployments.
func (c *controller) syncPlanners(ctx context.Context) {
	// Remove stale planners from the recently completed list.
	for id, t := range c.donePlanners {
		if time.Since(t) >= plannerStaleDuration {
			delete(c.donePlanners, id)
		}
	}

	// Find all completed ones and add them to donePlaners list.
	for id, p := range c.planners {
		if !p.IsDone() {
			continue
		}
		c.logger.Info("deleted done planner",
			zap.String("deployment", p.ID()),
			zap.String("app", id),
			zap.Int("count", len(c.planners)),
		)
		c.donePlanners[p.ID()] = p.DoneTimestamp()
		delete(c.planners, id)

		// Application will be marked as NOT deploying when planner's deployment was completed.
		if p.DoneDeploymentStatus().IsCompleted() {
			if err := reportApplicationDeployingStatus(ctx, c.apiClient, id, false); err != nil {
				c.logger.Error("failed to mark application as NOT deploying",
					zap.String("deployment", p.ID()),
					zap.String("app", id),
					zap.Error(err),
				)
			}
		}
	}

	// Add missing planners.
	pendings := c.deploymentLister.ListPendings()
	if len(pendings) == 0 {
		return
	}

	c.logger.Info(fmt.Sprintf("there are %d pending deployments for planning", len(pendings)),
		zap.Int("count", len(c.planners)),
	)

	pendingByApp := make(map[string]*model.Deployment, len(pendings))
	for _, d := range pendings {
		appID := d.ApplicationId
		// Ignore already processed one.
		if _, ok := c.donePlanners[d.Id]; ok {
			c.logger.Info("ignore planning because it was already processed",
				zap.String("deployment", d.Id),
				zap.String("app", d.ApplicationId),
			)
			continue
		}
		// For each application, only one deployment can be planned at the same time.
		if p, ok := c.planners[appID]; ok {
			c.logger.Info("temporarily skip planning because another deployment is planning",
				zap.String("deployment", d.Id),
				zap.String("app", d.ApplicationId),
				zap.String("executing-deployment", p.deployment.Id),
			)
			continue
		}
		// If this application is deploying, no other deployments can be added to plan.
		if s, ok := c.schedulers[appID]; ok {
			c.logger.Info("temporarily skip planning because another deployment is running",
				zap.String("deployment", d.Id),
				zap.String("app", d.ApplicationId),
				zap.String("handling-deployment", s.deployment.Id),
			)
			continue
		}
		// Choose the oldest PENDING deployment of the application to plan.
		if pre, ok := pendingByApp[appID]; ok && !d.TriggerBefore(pre) {
			continue
		}
		controllermetrics.UpdateDeploymentStatus(d, d.Status)
		pendingByApp[appID] = d
	}

	for appID, d := range pendingByApp {
		plannable, cancel, cancelReason, err := c.shouldStartPlanningDeployment(ctx, d)
		if err != nil {
			c.logger.Error("failed to check deployment plannability",
				zap.String("deployment", d.Id),
				zap.String("app", d.ApplicationId),
				zap.Error(err),
			)
			continue
		}

		if cancel {
			if err = c.cancelDeployment(ctx, d, cancelReason); err != nil {
				c.logger.Error("failed to cancel deployment",
					zap.String("deployment", d.Id),
					zap.String("app", d.ApplicationId),
					zap.Error(err),
				)
			}
			continue
		}

		if !plannable {
			if d.IsInChainDeployment() {
				c.logger.Info("unable to start planning deployment, probably locked by the previous block in its deployment chain",
					zap.String("deployment_chain", d.DeploymentChainId),
					zap.String("deployment", d.Id),
					zap.String("app", d.ApplicationId),
				)
			} else {
				c.logger.Info("unable to start planning deployment, try again next sync interval",
					zap.String("deployment", d.Id),
					zap.String("app", d.ApplicationId),
				)
			}
			continue
		}

		planner, err := c.startNewPlanner(ctx, d)
		if err != nil {
			c.logger.Error("failed to start a new planner",
				zap.String("deployment", d.Id),
				zap.String("app", d.ApplicationId),
				zap.Error(err),
			)
			continue
		}
		c.planners[appID] = planner

		// Application will be marked as DEPLOYING after its planner was successfully created.
		if err := reportApplicationDeployingStatus(ctx, c.apiClient, d.ApplicationId, true); err != nil {
			c.logger.Error("failed to mark application as deploying",
				zap.String("deployment", d.Id),
				zap.String("app", d.ApplicationId),
				zap.Error(err),
			)
		}
	}
}

func (c *controller) startNewPlanner(ctx context.Context, d *model.Deployment) (*planner, error) {
	logger := c.logger.With(
		zap.String("deployment", d.Id),
		zap.String("app", d.ApplicationId),
	)
	logger.Info("a new planner will be started")

	// Ensure the existence of the working directory for the deployment.
	workingDir, err := os.MkdirTemp(c.workspaceDir, d.Id+"-planner-*")
	if err != nil {
		logger.Error("failed to create working directory for planner", zap.Error(err))
		return nil, err
	}

	logger = logger.With(zap.String("working-dir", workingDir))

	// The most recent successful commit is saved in memory.
	// But when the piped is restarted that data will be cleared too.
	// So in that case, we have to use the API to check.
	var (
		commitHash     = c.mostRecentlySuccessfulCommits[d.ApplicationId]
		configFilename = c.mostRecentlySuccessfulConfigFilenames[d.ApplicationId]
	)
	if commitHash == "" {
		dref, err := c.getMostRecentlySuccessfulDeployment(ctx, d.ApplicationId)
		switch {
		case err == nil:
			commitHash = dref.Trigger.Commit.Hash
			configFilename = dref.ConfigFilename
			c.mostRecentlySuccessfulCommits[d.ApplicationId] = commitHash
			c.mostRecentlySuccessfulConfigFilenames[d.ApplicationId] = configFilename

		case status.Code(err) == codes.NotFound:
			logger.Info("there is no previous successful commit for this application")

		default:
			return nil, fmt.Errorf("failed to get the most recently successful deployment (%w)", err)
		}
	}

	planner := newPlanner(
		d,
		commitHash,
		configFilename,
		workingDir,
		c.pluginRegistry,
		c.apiClient,
		c.gitClient,
		c.notifier,
		c.secretDecrypter,
		c.logger,
		c.tracerProvider,
	)

	cleanup := func() {
		logger.Info("cleaning up working directory for planner")
		if err := os.RemoveAll(workingDir); err != nil {
			logger.Warn("failed to clean working directory", zap.Error(err))
		}
	}

	// Start running planner.
	c.wg.Add(1)
	go func() {
		defer c.wg.Done()
		defer cleanup()
		if err := planner.Run(ctx); err != nil {
			logger.Error("failed to run planner", zap.Error(err))
		}
	}()

	return planner, nil
}

// syncSchedulers adds new scheduler for newly PLANNED/RUNNING deployments
// as well as removes the schedulers for the completed deployments.
func (c *controller) syncSchedulers(ctx context.Context) {
	// Update the most recent successful commit hashes.
	for id, s := range c.schedulers {
		if !s.IsDone() {
			continue
		}
		if s.DoneDeploymentStatus() != model.DeploymentStatus_DEPLOYMENT_SUCCESS {
			continue
		}
		c.mostRecentlySuccessfulCommits[id] = s.CommitHash()
		c.mostRecentlySuccessfulConfigFilenames[id] = s.ConfigFilename()
	}

	// Remove done schedulers.
	for id, t := range c.doneSchedulers {
		if time.Since(t) >= schedulerStaleDuration {
			delete(c.doneSchedulers, id)
		}
	}

	for id, s := range c.schedulers {
		if !s.IsDone() {
			continue
		}
		c.logger.Info("deleted done scheduler",
			zap.String("deployment", s.ID()),
			zap.String("app", id),
			zap.Int("count", len(c.schedulers)),
		)
		c.doneSchedulers[s.ID()] = s.DoneTimestamp()
		delete(c.schedulers, id)

		// Application will be marked as NOT deploying when scheduler's deployment was completed.
		if s.DoneDeploymentStatus().IsCompleted() {
			if err := reportApplicationDeployingStatus(ctx, c.apiClient, id, false); err != nil {
				c.logger.Error("failed to mark application as NOT deploying",
					zap.String("deployment", s.ID()),
					zap.String("app", id),
					zap.Error(err),
				)
			}
		}
	}

	// Add missing schedulers.
	planneds := c.deploymentLister.ListPlanneds()
	runnings := c.deploymentLister.ListRunnings()
	targets := append(runnings, planneds...)

	if len(targets) == 0 {
		return
	}

	c.logger.Info(fmt.Sprintf("there are %d planned/running deployments for scheduling", len(targets)),
		zap.Int("count", len(c.schedulers)),
	)

	for _, d := range targets {
		// Ignore already processed one.
		if _, ok := c.doneSchedulers[d.Id]; ok {
			continue
		}
		if s, ok := c.schedulers[d.ApplicationId]; ok {
			if s.ID() != d.Id {
				c.logger.Warn("detected an application that has more than one running deployments",
					zap.String("app", d.ApplicationId),
					zap.String("handling-deployment", s.ID()),
					zap.String("deployment", d.Id),
				)
			}
			continue
		}
		s, err := c.startNewScheduler(ctx, d)
		if err != nil {
			continue
		}
		c.schedulers[d.ApplicationId] = s
		c.logger.Info("added a new scheduler",
			zap.String("deployment", d.Id),
			zap.String("app", d.ApplicationId),
			zap.Int("count", len(c.schedulers)),
		)
	}
}

// startNewScheduler creates and starts running a new scheduler
// for a specific PLANNED deployment.
// This adds the newly created one to the scheduler list
// for tracking its lifetime periodically later.
func (c *controller) startNewScheduler(ctx context.Context, d *model.Deployment) (*scheduler, error) {
	logger := c.logger.With(
		zap.String("deployment", d.Id),
		zap.String("app", d.ApplicationId),
	)
	logger.Info("will add a new scheduler")

	// Ensure the existence of the working directory for the deployment.
	workingDir, err := os.MkdirTemp(c.workspaceDir, d.Id+"-scheduler-*")
	if err != nil {
		logger.Error("failed to create working directory for scheduler", zap.Error(err))
		return nil, err
	}
	logger.Info("created working directory for scheduler", zap.String("working-dir", workingDir))

	// Create a new scheduler and append to the list for tracking.
	scheduler := newScheduler(
		d,
		workingDir,
		c.apiClient,
		c.gitClient,
		c.pluginRegistry,
		c.notifier,
		c.secretDecrypter,
		c.logger,
		c.tracerProvider,
	)

	c.metadataStoreRegistry.Register(d)

	cleanup := func() {
		logger.Info("cleaning up working directory for scheduler", zap.String("working-dir", workingDir))
		err := os.RemoveAll(workingDir)
		if err == nil {
			return
		}
		logger.Warn("failed to clean working directory",
			zap.String("working-dir", workingDir),
			zap.Error(err),
		)
	}

	// Start running scheduler.
	c.wg.Add(1)
	go func() {
		defer c.wg.Done()
		defer cleanup()
		defer c.metadataStoreRegistry.Delete(d.Id)
		if err := scheduler.Run(ctx); err != nil {
			logger.Error("failed to run scheduler", zap.Error(err))
		}
	}()

	return scheduler, nil
}

func (c *controller) getMostRecentlySuccessfulDeployment(ctx context.Context, applicationID string) (*model.ApplicationDeploymentReference, error) {
	req := &pipedservice.GetApplicationMostRecentDeploymentRequest{
		ApplicationId: applicationID,
		Status:        model.DeploymentStatus_DEPLOYMENT_SUCCESS,
	}

	d, err := pipedservice.NewRetry(3).Do(ctx, func() (interface{}, error) {
		resp, err := c.apiClient.GetApplicationMostRecentDeployment(ctx, req)
		if err == nil {
			return resp.Deployment, nil
		}
		return nil, pipedservice.NewRetriableErr(err)
	})
	if err != nil {
		return nil, err
	}
	return d.(*model.ApplicationDeploymentReference), nil
}

func (c *controller) shouldStartPlanningDeployment(ctx context.Context, d *model.Deployment) (plannable, cancel bool, cancelReason string, err error) {
	if !d.IsInChainDeployment() {
		plannable = true
		return
	}
	resp, err := c.apiClient.InChainDeploymentPlannable(ctx, &pipedservice.InChainDeploymentPlannableRequest{
		DeploymentId:              d.Id,
		DeploymentChainId:         d.DeploymentChainId,
		DeploymentChainBlockIndex: d.DeploymentChainBlockIndex,
	})
	if err != nil {
		return
	}
	plannable = resp.Plannable
	cancel = resp.Cancel
	cancelReason = resp.CancelReason
	return
}

func (c *controller) cancelDeployment(ctx context.Context, d *model.Deployment, reason string) error {
	req := &pipedservice.ReportDeploymentCompletedRequest{
		DeploymentId:              d.Id,
		Status:                    model.DeploymentStatus_DEPLOYMENT_CANCELLED,
		StatusReason:              reason,
		StageStatuses:             nil,
		DeploymentChainId:         d.DeploymentChainId,
		DeploymentChainBlockIndex: d.DeploymentChainBlockIndex,
		CompletedAt:               time.Now().Unix(),
	}

	_, err := pipedservice.NewRetry(10).Do(ctx, func() (interface{}, error) {
		_, err := c.apiClient.ReportDeploymentCompleted(ctx, req)
		if err != nil {
			return nil, fmt.Errorf("failed to report deployment status to control-plane: %w", err)
		}
		return nil, nil
	})
	return err
}

func reportApplicationDeployingStatus(ctx context.Context, c apiClient, appID string, deploying bool) error {
	req := &pipedservice.ReportApplicationDeployingStatusRequest{
		ApplicationId: appID,
		Deploying:     deploying,
	}

	_, err := pipedservice.NewRetry(10).Do(ctx, func() (interface{}, error) {
		_, err := c.ReportApplicationDeployingStatus(ctx, req)
		if err != nil {
			return nil, fmt.Errorf("failed to report application deploying status to control-plane: %w", err)
		}
		return nil, nil
	})
	return err
}<|MERGE_RESOLUTION|>--- conflicted
+++ resolved
@@ -34,11 +34,8 @@
 	"google.golang.org/grpc/status"
 
 	"github.com/pipe-cd/pipecd/pkg/app/pipedv1/controller/controllermetrics"
-<<<<<<< HEAD
 	"github.com/pipe-cd/pipecd/pkg/app/pipedv1/metadatastore"
-=======
 	"github.com/pipe-cd/pipecd/pkg/app/pipedv1/plugin"
->>>>>>> 58fda214
 	"github.com/pipe-cd/pipecd/pkg/app/server/service/pipedservice"
 	"github.com/pipe-cd/pipecd/pkg/git"
 	"github.com/pipe-cd/pipecd/pkg/model"
@@ -146,24 +143,14 @@
 ) DeploymentController {
 
 	return &controller{
-<<<<<<< HEAD
 		apiClient:             apiClient,
 		gitClient:             gitClient,
-		pluginClients:         pluginClients,
+		pluginRegistry:        pluginRegistry,
 		deploymentLister:      deploymentLister,
 		commandLister:         commandLister,
 		notifier:              notifier,
 		secretDecrypter:       secretDecrypter,
 		metadataStoreRegistry: metadataStoreRegistry,
-=======
-		apiClient:        apiClient,
-		gitClient:        gitClient,
-		pluginRegistry:   pluginRegistry,
-		deploymentLister: deploymentLister,
-		commandLister:    commandLister,
-		notifier:         notifier,
-		secretDecrypter:  secretDecrypter,
->>>>>>> 58fda214
 
 		planners:                              make(map[string]*planner),
 		donePlanners:                          make(map[string]time.Time),
