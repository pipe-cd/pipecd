// Copyright 2020 The PipeCD Authors.
//
// Licensed under the Apache License, Version 2.0 (the "License");
// you may not use this file except in compliance with the License.
// You may obtain a copy of the License at
//
//     http://www.apache.org/licenses/LICENSE-2.0
//
// Unless required by applicable law or agreed to in writing, software
// distributed under the License is distributed on an "AS IS" BASIS,
// WITHOUT WARRANTIES OR CONDITIONS OF ANY KIND, either express or implied.
// See the License for the specific language governing permissions and
// limitations under the License.

syntax = "proto3";

package pipe.model;
option go_package = "github.com/pipe-cd/pipe/pkg/model";

import "validate/validate.proto";

// Project contains needed data for a PipeCD project.
// Each project can have multiple pipeds, enviroments, applications.
// And each project can be controlled by a group of admin users.
message Project {
    // The configured unique identifier.
    string id = 1 [(validate.rules).string.min_len = 1];
    // The additional description about the project.
    string desc = 2;

    // Static admin user can be logged in by username and password.
    // When a project is initialized (by using CLI or internal admin web), its static admin user will be created too.
    // After that the project admin should enable the SSO and disable or change the password of the static admin.
    ProjectStaticUser static_admin = 3 [(validate.rules).message.required = true];
    // Whether the static admin is disabled or not.
    bool static_admin_disabled = 4;
    // Single sign-on configuration for this project.
<<<<<<< HEAD
    ProjectSingleSignOn sso = 5;
    // Shared SSO configuration for this project.
    SharedSingleSignOn shared_sso = 6;
=======
    ProjectSSOConfig sso = 5;
    // RBAC Configuration for this project.
    ProjectRBACConfig rbac = 6;
>>>>>>> 8c4a3667

    // Unix time when the project is created.
    int64 created_at = 14 [(validate.rules).int64.gt = 0];
    // Unix time of the last time when the project is updated.
    int64 updated_at = 15 [(validate.rules).int64.gt = 0];
}

// ProjectStaticUser represents a local user who can logged in to the project by username and password.
message ProjectStaticUser {
    // The name of user.
    string username = 1 [(validate.rules).string.min_len = 1];
    // The hash value of the password.
    string password_hash = 2 [(validate.rules).string.min_len = 6];
}

enum ProjectSingleSignOnProvider {
    GITHUB = 0;
    GOOGLE = 1;
}

message ProjectSSOConfig {
    ProjectSingleSignOnProvider provider = 1 [(validate.rules).enum.defined_only = true];

    message GitHub {
        string client_id = 1 [(validate.rules).string.min_len = 1];
        string client_secret = 2 [(validate.rules).string.min_len = 1];
        string base_url = 3;
        string upload_url = 4;
    }

    message Google {
        string client_id = 1 [(validate.rules).string.min_len = 1];
        string client_secret = 2 [(validate.rules).string.min_len = 1];
    }

    GitHub github = 10;
    Google google = 11;
}

<<<<<<< HEAD
message SharedSingleSignOn {
    // Shared SSO configuration name to use.
    string name = 1;
    // Whether to use the shared SSO configuration or customized one.
    bool use_shared_sso = 2;
=======
message ProjectRBACConfig {
    string admin = 1 [(validate.rules).string.min_len = 1];
    string editor = 2 [(validate.rules).string.min_len = 1];
    string viewer = 3 [(validate.rules).string.min_len = 1];
>>>>>>> 8c4a3667
}<|MERGE_RESOLUTION|>--- conflicted
+++ resolved
@@ -35,15 +35,9 @@
     // Whether the static admin is disabled or not.
     bool static_admin_disabled = 4;
     // Single sign-on configuration for this project.
-<<<<<<< HEAD
-    ProjectSingleSignOn sso = 5;
-    // Shared SSO configuration for this project.
-    SharedSingleSignOn shared_sso = 6;
-=======
     ProjectSSOConfig sso = 5;
     // RBAC Configuration for this project.
     ProjectRBACConfig rbac = 6;
->>>>>>> 8c4a3667
 
     // Unix time when the project is created.
     int64 created_at = 14 [(validate.rules).int64.gt = 0];
@@ -83,16 +77,8 @@
     Google google = 11;
 }
 
-<<<<<<< HEAD
-message SharedSingleSignOn {
-    // Shared SSO configuration name to use.
-    string name = 1;
-    // Whether to use the shared SSO configuration or customized one.
-    bool use_shared_sso = 2;
-=======
 message ProjectRBACConfig {
     string admin = 1 [(validate.rules).string.min_len = 1];
     string editor = 2 [(validate.rules).string.min_len = 1];
     string viewer = 3 [(validate.rules).string.min_len = 1];
->>>>>>> 8c4a3667
 }