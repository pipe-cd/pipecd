--- conflicted
+++ resolved
@@ -91,13 +91,8 @@
 	// StageECSCanaryClean represents the stage where
 	// the CANARY variant resources has been cleaned.
 	StageECSCanaryClean Stage = "ECS_CANARY_CLEAN"
-<<<<<<< HEAD
-	// StageCustomSync represents the stage where users can
-	// run their defined scripts as part of the deployment.
-=======
 	// StageCustomSync represents the stage where users can use their
 	// defined scripts to sync the application's state instead of the KIND_SYNC stage.
->>>>>>> 61532400
 	StageCustomSync Stage = "CUSTOM_SYNC"
 
 	// StageRollback represents a state where
