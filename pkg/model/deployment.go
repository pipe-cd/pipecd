--- conflicted
+++ resolved
@@ -48,13 +48,8 @@
 	return false
 }
 
-<<<<<<< HEAD
-// IsCompletedSuccessfullyDeployment checks whether the deployment is at a successfully addressed.
+// IsSuccessfullyCompletedDeployment checks whether the deployment is at a successfully addressed.
 func IsSuccessfullyCompletedDeployment(status DeploymentStatus) bool {
-=======
-// IsCompletedSuccessfullyDeployment checks whether the deployment is successfully addressed.
-func IsCompletedSuccessfullyDeployment(status DeploymentStatus) bool {
->>>>>>> 7dacff39
 	return status == DeploymentStatus_DEPLOYMENT_SUCCESS
 }
 
