--- conflicted
+++ resolved
@@ -243,22 +243,14 @@
 	assert.Equal(t, false, got)
 }
 
-<<<<<<< HEAD
-func TestGetCommitForRev(t *testing.T) {
-=======
 func TestCopy(t *testing.T) {
->>>>>>> 9bf5c334
-	faker, err := newFaker()
-	require.NoError(t, err)
-	defer faker.clean()
-
-	var (
-		org      = "test-repo-org"
-<<<<<<< HEAD
-		repoName = "repo-get-commit-from-rev"
-=======
+	faker, err := newFaker()
+	require.NoError(t, err)
+	defer faker.clean()
+
+	var (
+		org      = "test-repo-org"
 		repoName = "repo-copy"
->>>>>>> 9bf5c334
 		ctx      = context.Background()
 	)
 
@@ -273,11 +265,6 @@
 	require.NoError(t, err)
 	assert.Equal(t, 1, len(commits))
 
-<<<<<<< HEAD
-	commit, err := r.GetCommitForRev(ctx, "HEAD")
-	require.NoError(t, err)
-	assert.Equal(t, commits[0].Hash, commit.Hash)
-=======
 	tmpDir := filepath.Join(faker.dir, "tmp-repo")
 	newRepo, err := r.Copy(tmpDir)
 	require.NoError(t, err)
@@ -289,5 +276,31 @@
 	assert.Equal(t, 1, len(newRepoCommits))
 
 	assert.Equal(t, commits, newRepoCommits)
->>>>>>> 9bf5c334
+}
+
+func TestGetCommitForRev(t *testing.T) {
+	faker, err := newFaker()
+	require.NoError(t, err)
+	defer faker.clean()
+
+	var (
+		org      = "test-repo-org"
+		repoName = "repo-get-commit-from-rev"
+		ctx      = context.Background()
+	)
+
+	err = faker.makeRepo(org, repoName)
+	require.NoError(t, err)
+	r := &repo{
+		dir:     faker.repoDir(org, repoName),
+		gitPath: faker.gitPath,
+	}
+
+	commits, err := r.ListCommits(ctx, "")
+	require.NoError(t, err)
+	assert.Equal(t, 1, len(commits))
+
+	commit, err := r.GetCommitForRev(ctx, "HEAD")
+	require.NoError(t, err)
+	assert.Equal(t, commits[0].Hash, commit.Hash)
 }