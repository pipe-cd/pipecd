// Copyright 2023 The PipeCD Authors.
//
// Licensed under the Apache License, Version 2.0 (the "License");
// you may not use this file except in compliance with the License.
// You may obtain a copy of the License at
//
//     http://www.apache.org/licenses/LICENSE-2.0
//
// Unless required by applicable law or agreed to in writing, software
// distributed under the License is distributed on an "AS IS" BASIS,
// WITHOUT WARRANTIES OR CONDITIONS OF ANY KIND, either express or implied.
// See the License for the specific language governing permissions and
// limitations under the License.

package config

import (
	"fmt"
	"testing"
	"time"

	"github.com/stretchr/testify/assert"
	"github.com/stretchr/testify/require"

	"github.com/pipe-cd/pipecd/pkg/model"
)

func TestHasStage(t *testing.T) {
	testcases := []struct {
		name  string
		s     GenericApplicationSpec
		stage model.Stage
		want  bool
	}{
		{
			name:  "no pipeline configured",
			s:     GenericApplicationSpec{},
			stage: model.StageK8sSync,
			want:  false,
		},
		{
			name: "given one doesn't exist",
			s: GenericApplicationSpec{
				Pipeline: &DeploymentPipeline{
					Stages: []PipelineStage{
						{
							Name: model.StageK8sSync,
						},
					},
				},
			},
			stage: model.StageK8sPrimaryRollout,
			want:  false,
		},
		{
			name: "given one exists",
			s: GenericApplicationSpec{
				Pipeline: &DeploymentPipeline{
					Stages: []PipelineStage{
						{
							Name: model.StageK8sSync,
						},
					},
				},
			},
			stage: model.StageK8sSync,
			want:  true,
		},
	}
	for _, tc := range testcases {
		t.Run(tc.name, func(t *testing.T) {
			got := tc.s.HasStage(tc.stage)
			assert.Equal(t, tc.want, got)
		})
	}
}

func TestValidateWaitApprovalStageOptions(t *testing.T) {
	testcases := []struct {
		name           string
		minApproverNum int
		wantErr        bool
	}{
		{
			name:           "valid",
			minApproverNum: 1,
			wantErr:        false,
		},
		{
			name:           "invalid",
			minApproverNum: -1,
			wantErr:        true,
		},
	}
	for _, tc := range testcases {
		t.Run(tc.name, func(t *testing.T) {
			w := &WaitApprovalStageOptions{
				MinApproverNum: tc.minApproverNum,
			}
			err := w.Validate()
			assert.Equal(t, tc.wantErr, err != nil)
		})
	}
}

func TestFindSlackAccounts(t *testing.T) {
	testcases := []struct {
		name     string
		mentions []NotificationMention
		event    model.NotificationEventType
		want     []string
	}{
		{
			name: "match an event name",
			mentions: []NotificationMention{
				{
					Event: "DEPLOYMENT_TRIGGERED",
					Slack: []string{"user-1", "user-2"},
				},
				{
					Event: "DEPLOYMENT_PLANNED",
					Slack: []string{"user-3", "user-4"},
				},
			},
			event: model.NotificationEventType_EVENT_DEPLOYMENT_TRIGGERED,
			want:  []string{"user-1", "user-2"},
		},
		{
			name: "match with both event name and all-events mark",
			mentions: []NotificationMention{
				{
					Event: "DEPLOYMENT_TRIGGERED",
					Slack: []string{"user-1", "user-2"},
				},
				{
					Event: "*",
					Slack: []string{"user-1", "user-3"},
				},
			},
			event: model.NotificationEventType_EVENT_DEPLOYMENT_TRIGGERED,
			want:  []string{"user-1", "user-2", "user-3"},
		},
		{
			name: "match by all-events mark",
			mentions: []NotificationMention{
				{
					Event: "DEPLOYMENT_TRIGGERED",
					Slack: []string{"user-1", "user-2"},
				},
				{
					Event: "*",
					Slack: []string{"user-1", "user-3"},
				},
			},
			event: model.NotificationEventType_EVENT_DEPLOYMENT_PLANNED,
			want:  []string{"user-1", "user-3"},
		},
		{
			name: "does not match anything",
			mentions: []NotificationMention{
				{
					Event: "DEPLOYMENT_TRIGGERED",
					Slack: []string{"user-1", "user-2"},
				},
			},
			event: model.NotificationEventType_EVENT_DEPLOYMENT_PLANNED,
			want:  []string{},
		},
	}
	for _, tc := range testcases {
		t.Run(tc.name, func(t *testing.T) {
			n := &DeploymentNotification{
				tc.mentions,
			}
			as := n.FindSlackAccounts(tc.event)
			assert.ElementsMatch(t, tc.want, as)
		})
	}
}

func TestValidateAnalysisTemplateRef(t *testing.T) {
	testcases := []struct {
		name    string
		tplName string
		wantErr bool
	}{
		{
			name:    "valid",
			tplName: "name",
			wantErr: false,
		},
		{
			name:    "invalid due to empty template name",
			tplName: "",
			wantErr: true,
		},
	}
	for _, tc := range testcases {
		t.Run(tc.name, func(t *testing.T) {
			a := &AnalysisTemplateRef{
				Name: tc.tplName,
			}
			err := a.Validate()
			assert.Equal(t, tc.wantErr, err != nil)
		})
	}
}

func TestValidateEncryption(t *testing.T) {
	testcases := []struct {
		name             string
		encryptedSecrets map[string]string
		wantErr          bool
	}{
		{
			name:             "valid",
			encryptedSecrets: map[string]string{"password": "pw"},
			wantErr:          false,
		},
		{
			name:             "invalid because key is empty",
			encryptedSecrets: map[string]string{"": "pw"},
			wantErr:          true,
		},
		{
			name:             "invalid because value is empty",
			encryptedSecrets: map[string]string{"password": ""},
			wantErr:          true,
		},
	}
	for _, tc := range testcases {
		t.Run(tc.name, func(t *testing.T) {
			s := &SecretEncryption{
				EncryptedSecrets: tc.encryptedSecrets,
			}
			err := s.Validate()
			assert.Equal(t, tc.wantErr, err != nil)
		})
	}
}

func TestValidateMentions(t *testing.T) {
	testcases := []struct {
		name    string
		event   string
		slack   []string
		wantErr bool
	}{
		{
			name:    "valid",
			event:   "DEPLOYMENT_TRIGGERED",
			slack:   []string{"user-1", "user-2"},
			wantErr: false,
		},
		{
			name:    "valid",
			event:   "*",
			slack:   []string{"user-1", "user-2"},
			wantErr: false,
		},
		{
			name:    "invalid because of non-existent event",
			event:   "event-1",
			slack:   []string{"user-1", "user-2"},
			wantErr: true,
		},
		{
			name:    "invalid because of missing event",
			event:   "",
			slack:   []string{"user-1", "user-2"},
			wantErr: true,
		},
	}
	for _, tc := range testcases {
		t.Run(tc.name, func(t *testing.T) {
			m := &NotificationMention{
				Event: tc.event,
				Slack: tc.slack,
			}
			err := m.Validate()
			assert.Equal(t, tc.wantErr, err != nil)
		})
	}
}

func TestGenericTriggerConfiguration(t *testing.T) {
	testcases := []struct {
		fileName           string
		expectedKind       Kind
		expectedAPIVersion string
		expectedSpec       interface{}
		expectedError      error
	}{
		{
			fileName:           "testdata/application/generic-trigger.yaml",
			expectedKind:       KindKubernetesApp,
			expectedAPIVersion: "pipecd.dev/v1beta1",
			expectedSpec: &KubernetesApplicationSpec{
				GenericApplicationSpec: GenericApplicationSpec{
					Timeout: Duration(6 * time.Hour),
					Trigger: Trigger{
						OnCommit: OnCommit{
							Disabled: false,
							Paths: []string{
								"deployment.yaml",
							},
						},
						OnOutOfSync: OnOutOfSync{
							Disabled:  newBoolPointer(true),
							MinWindow: Duration(5 * time.Minute),
						},
						OnChain: OnChain{
							Disabled: newBoolPointer(true),
						},
					},
				},
				Input: KubernetesDeploymentInput{
					AutoRollback: newBoolPointer(true),
				},
				VariantLabel: KubernetesVariantLabel{
					Key:           "pipecd.dev/variant",
					PrimaryValue:  "primary",
					BaselineValue: "baseline",
					CanaryValue:   "canary",
				},
			},
			expectedError: nil,
		},
	}
	for _, tc := range testcases {
		t.Run(tc.fileName, func(t *testing.T) {
			cfg, err := LoadFromYAML(tc.fileName)
			require.Equal(t, tc.expectedError, err)
			if err == nil {
				assert.Equal(t, tc.expectedKind, cfg.Kind)
				assert.Equal(t, tc.expectedAPIVersion, cfg.APIVersion)
				assert.Equal(t, tc.expectedSpec, cfg.spec)
			}
		})
	}
}

func TestTrueByDefaultBoolConfiguration(t *testing.T) {
	testcases := []struct {
		fileName           string
		expectedKind       Kind
		expectedAPIVersion string
		expectedSpec       interface{}
		expectedError      error
	}{
		{
			fileName:           "testdata/application/truebydefaultbool-not-specified.yaml",
			expectedKind:       KindKubernetesApp,
			expectedAPIVersion: "pipecd.dev/v1beta1",
			expectedSpec: &KubernetesApplicationSpec{
				GenericApplicationSpec: GenericApplicationSpec{
					Timeout: Duration(6 * time.Hour),
					Trigger: Trigger{
						OnOutOfSync: OnOutOfSync{
							Disabled:  newBoolPointer(true),
							MinWindow: Duration(5 * time.Minute),
						},
						OnChain: OnChain{
							Disabled: newBoolPointer(true),
						},
					},
				},
				Input: KubernetesDeploymentInput{
					AutoRollback: newBoolPointer(true),
				},
				VariantLabel: KubernetesVariantLabel{
					Key:           "pipecd.dev/variant",
					PrimaryValue:  "primary",
					BaselineValue: "baseline",
					CanaryValue:   "canary",
				},
			},
			expectedError: nil,
		},
		{
			fileName:           "testdata/application/truebydefaultbool-false-explicitly.yaml",
			expectedKind:       KindKubernetesApp,
			expectedAPIVersion: "pipecd.dev/v1beta1",
			expectedSpec: &KubernetesApplicationSpec{
				GenericApplicationSpec: GenericApplicationSpec{
					Timeout: Duration(6 * time.Hour),
					Trigger: Trigger{
						OnOutOfSync: OnOutOfSync{
							Disabled:  newBoolPointer(false),
							MinWindow: Duration(5 * time.Minute),
						},
						OnChain: OnChain{
							Disabled: newBoolPointer(true),
						},
					},
				},
				Input: KubernetesDeploymentInput{
					AutoRollback: newBoolPointer(false),
				},
				VariantLabel: KubernetesVariantLabel{
					Key:           "pipecd.dev/variant",
					PrimaryValue:  "primary",
					BaselineValue: "baseline",
					CanaryValue:   "canary",
				},
			},
			expectedError: nil,
		},
		{
			fileName:           "testdata/application/truebydefaultbool-true-explicitly.yaml",
			expectedKind:       KindKubernetesApp,
			expectedAPIVersion: "pipecd.dev/v1beta1",
			expectedSpec: &KubernetesApplicationSpec{
				GenericApplicationSpec: GenericApplicationSpec{
					Timeout: Duration(6 * time.Hour),
					Trigger: Trigger{
						OnOutOfSync: OnOutOfSync{
							Disabled:  newBoolPointer(true),
							MinWindow: Duration(5 * time.Minute),
						},
						OnChain: OnChain{
							Disabled: newBoolPointer(true),
						},
					},
				},
				Input: KubernetesDeploymentInput{
					AutoRollback: newBoolPointer(true),
				},
				VariantLabel: KubernetesVariantLabel{
					Key:           "pipecd.dev/variant",
					PrimaryValue:  "primary",
					BaselineValue: "baseline",
					CanaryValue:   "canary",
				},
			},
			expectedError: nil,
		},
	}
	for _, tc := range testcases {
		t.Run(tc.fileName, func(t *testing.T) {
			cfg, err := LoadFromYAML(tc.fileName)
			require.Equal(t, tc.expectedError, err)
			if err == nil {
				assert.Equal(t, tc.expectedKind, cfg.Kind)
				assert.Equal(t, tc.expectedAPIVersion, cfg.APIVersion)
				assert.Equal(t, tc.expectedSpec, cfg.spec)
			}
		})
	}
}

func TestGenericPostSyncConfiguration(t *testing.T) {
	testcases := []struct {
		fileName           string
		expectedKind       Kind
		expectedAPIVersion string
		expectedSpec       interface{}
		expectedError      error
	}{
		{
			fileName:           "testdata/application/generic-postsync.yaml",
			expectedKind:       KindKubernetesApp,
			expectedAPIVersion: "pipecd.dev/v1beta1",
			expectedSpec: &KubernetesApplicationSpec{
				GenericApplicationSpec: GenericApplicationSpec{
					Timeout: Duration(6 * time.Hour),
					Trigger: Trigger{
						OnOutOfSync: OnOutOfSync{
							Disabled:  newBoolPointer(true),
							MinWindow: Duration(5 * time.Minute),
						},
						OnChain: OnChain{
							Disabled: newBoolPointer(true),
						},
					},
					PostSync: &PostSync{
						DeploymentChain: &DeploymentChain{
							ApplicationMatchers: []ChainApplicationMatcher{
								{
									Name: "app-1",
								},
								{
									Labels: map[string]string{
										"env": "staging",
										"foo": "bar",
									},
								},
								{
									Kind: "ECSApp",
								},
							},
						},
					},
				},
				Input: KubernetesDeploymentInput{
					AutoRollback: newBoolPointer(true),
				},
				VariantLabel: KubernetesVariantLabel{
					Key:           "pipecd.dev/variant",
					PrimaryValue:  "primary",
					BaselineValue: "baseline",
					CanaryValue:   "canary",
				},
			},
			expectedError: nil,
		},
	}
	for _, tc := range testcases {
		t.Run(tc.fileName, func(t *testing.T) {
			cfg, err := LoadFromYAML(tc.fileName)
			require.Equal(t, tc.expectedError, err)
			if err == nil {
				assert.Equal(t, tc.expectedKind, cfg.Kind)
				assert.Equal(t, tc.expectedAPIVersion, cfg.APIVersion)
				assert.Equal(t, tc.expectedSpec, cfg.spec)
			}
		})
	}
}

<<<<<<< HEAD
=======
func TestGenericAnalysisConfiguration(t *testing.T) {
	testcases := []struct {
		fileName           string
		expectedKind       Kind
		expectedAPIVersion string
		expectedSpec       interface{}
		expectedError      error
	}{
		{
			fileName:           "testdata/application/generic-analysis.yaml",
			expectedKind:       KindKubernetesApp,
			expectedAPIVersion: "pipecd.dev/v1beta1",
			expectedSpec: &KubernetesApplicationSpec{
				GenericApplicationSpec: GenericApplicationSpec{
					Timeout: Duration(6 * time.Hour),
					Trigger: Trigger{
						OnOutOfSync: OnOutOfSync{
							Disabled:  newBoolPointer(true),
							MinWindow: Duration(5 * time.Minute),
						},
						OnChain: OnChain{
							Disabled: newBoolPointer(true),
						},
					},
					Pipeline: &DeploymentPipeline{
						Stages: []PipelineStage{
							{
								Name: model.StageAnalysis,
								AnalysisStageOptions: &AnalysisStageOptions{
									Duration: Duration(10 * time.Minute),
									Metrics: []TemplatableAnalysisMetrics{
										{
											AnalysisMetrics: AnalysisMetrics{
												Strategy:     AnalysisStrategyThreshold,
												Provider:     "prometheus-dev",
												Query:        "grpc_error_percentage",
												Expected:     AnalysisExpected{Max: floatPointer(0.1)},
												Interval:     Duration(1 * time.Minute),
												Timeout:      Duration(30 * time.Second),
												FailureLimit: 1,
												Deviation:    AnalysisDeviationEither,
											},
										},
										{
											AnalysisMetrics: AnalysisMetrics{
												Strategy:     AnalysisStrategyThreshold,
												Provider:     "prometheus-dev",
												Query:        "grpc_succeed_percentage",
												Expected:     AnalysisExpected{Min: floatPointer(0.9)},
												Interval:     Duration(1 * time.Minute),
												Timeout:      Duration(30 * time.Second),
												FailureLimit: 1,
												Deviation:    AnalysisDeviationEither,
											},
										},
									},
								},
							},
							{
								Name: model.StageAnalysis,
								AnalysisStageOptions: &AnalysisStageOptions{
									Duration: Duration(10 * time.Minute),
									Logs: []TemplatableAnalysisLog{
										{
											AnalysisLog: AnalysisLog{
												Provider:     "stackdriver-dev",
												Query:        "resource.labels.pod_id=\"pod1\"\n",
												Interval:     Duration(1 * time.Minute),
												FailureLimit: 3,
											},
										},
									},
								},
							},
							{
								Name: model.StageAnalysis,
								AnalysisStageOptions: &AnalysisStageOptions{
									Duration: Duration(10 * time.Minute),
									Https: []TemplatableAnalysisHTTP{
										{
											AnalysisHTTP: AnalysisHTTP{
												URL:          "https://canary-endpoint.dev",
												Method:       "GET",
												ExpectedCode: 200,
												FailureLimit: 1,
												Interval:     Duration(1 * time.Minute),
											},
										},
									},
								},
							},
						},
					},
				},
				Input: KubernetesDeploymentInput{
					AutoRollback: newBoolPointer(true),
				},
				VariantLabel: KubernetesVariantLabel{
					Key:           "pipecd.dev/variant",
					PrimaryValue:  "primary",
					BaselineValue: "baseline",
					CanaryValue:   "canary",
				},
			},
			expectedError: nil,
		},
	}
	for _, tc := range testcases {
		t.Run(tc.fileName, func(t *testing.T) {
			cfg, err := LoadFromYAML(tc.fileName)
			require.Equal(t, tc.expectedError, err)
			if err == nil {
				assert.Equal(t, tc.expectedKind, cfg.Kind)
				assert.Equal(t, tc.expectedAPIVersion, cfg.APIVersion)
				assert.Equal(t, tc.expectedSpec, cfg.spec)
			}
		})
	}
}

>>>>>>> 61532400
func TestCustomSyncConfig(t *testing.T) {
	testcases := []struct {
		fileName           string
		expectedKind       Kind
		expectedAPIVersion string
		expectedSpec       interface{}
		expectedError      error
	}{
		{
<<<<<<< HEAD
			fileName:           "testdata/application/custom-stage.yaml",
=======
			fileName:           "testdata/application/custom-sync.yaml",
>>>>>>> 61532400
			expectedKind:       KindLambdaApp,
			expectedAPIVersion: "pipecd.dev/v1beta1",
			expectedSpec: &LambdaApplicationSpec{
				GenericApplicationSpec: GenericApplicationSpec{
					Timeout: Duration(6 * time.Hour),
					Pipeline: &DeploymentPipeline{
						Stages: []PipelineStage{
							{
								Name: model.StageCustomSync,
								Desc: "deploy by sam",
								CustomSyncOptions: &CustomSyncOptions{
<<<<<<< HEAD
									Env: map[string]string{
										"AWS_PROFILE": "default",
									},
									Runs: []string{
										"sam deploy -g {{ .AWS_PROFILE }}",
									},
=======
									Timeout: Duration(6 * time.Hour),
									Envs: map[string]string{
										"AWS_PROFILE": "default",
									},
									Run: "sam build\nsam deploy -g --profile $AWS_PROFILE\n",
>>>>>>> 61532400
								},
							},
						},
					},
					Trigger: Trigger{
						OnOutOfSync: OnOutOfSync{
							Disabled:  newBoolPointer(true),
							MinWindow: Duration(5 * time.Minute),
						},
						OnChain: OnChain{
							Disabled: newBoolPointer(true),
						},
					},
				},
				Input: LambdaDeploymentInput{
					FunctionManifestFile: "function.yaml",
					AutoRollback:         newBoolPointer(true),
				},
			},
			expectedError: nil,
		},
<<<<<<< HEAD
=======
		{
			fileName:      "testdata/application/custom-sync-without-run.yaml",
			expectedError: fmt.Errorf("the CUSTOM_SYNC stage requires run field"),
		},
>>>>>>> 61532400
	}
	for _, tc := range testcases {
		t.Run(tc.fileName, func(t *testing.T) {
			cfg, err := LoadFromYAML(tc.fileName)
			require.Equal(t, tc.expectedError, err)
			if err == nil {
				assert.Equal(t, tc.expectedKind, cfg.Kind)
				assert.Equal(t, tc.expectedAPIVersion, cfg.APIVersion)
				assert.Equal(t, tc.expectedSpec, cfg.spec)
			}
		})
	}
}<|MERGE_RESOLUTION|>--- conflicted
+++ resolved
@@ -518,8 +518,6 @@
 	}
 }
 
-<<<<<<< HEAD
-=======
 func TestGenericAnalysisConfiguration(t *testing.T) {
 	testcases := []struct {
 		fileName           string
@@ -640,7 +638,6 @@
 	}
 }
 
->>>>>>> 61532400
 func TestCustomSyncConfig(t *testing.T) {
 	testcases := []struct {
 		fileName           string
@@ -650,11 +647,7 @@
 		expectedError      error
 	}{
 		{
-<<<<<<< HEAD
-			fileName:           "testdata/application/custom-stage.yaml",
-=======
 			fileName:           "testdata/application/custom-sync.yaml",
->>>>>>> 61532400
 			expectedKind:       KindLambdaApp,
 			expectedAPIVersion: "pipecd.dev/v1beta1",
 			expectedSpec: &LambdaApplicationSpec{
@@ -666,20 +659,11 @@
 								Name: model.StageCustomSync,
 								Desc: "deploy by sam",
 								CustomSyncOptions: &CustomSyncOptions{
-<<<<<<< HEAD
-									Env: map[string]string{
-										"AWS_PROFILE": "default",
-									},
-									Runs: []string{
-										"sam deploy -g {{ .AWS_PROFILE }}",
-									},
-=======
 									Timeout: Duration(6 * time.Hour),
 									Envs: map[string]string{
 										"AWS_PROFILE": "default",
 									},
 									Run: "sam build\nsam deploy -g --profile $AWS_PROFILE\n",
->>>>>>> 61532400
 								},
 							},
 						},
@@ -701,13 +685,10 @@
 			},
 			expectedError: nil,
 		},
-<<<<<<< HEAD
-=======
 		{
 			fileName:      "testdata/application/custom-sync-without-run.yaml",
 			expectedError: fmt.Errorf("the CUSTOM_SYNC stage requires run field"),
 		},
->>>>>>> 61532400
 	}
 	for _, tc := range testcases {
 		t.Run(tc.fileName, func(t *testing.T) {
