--- conflicted
+++ resolved
@@ -518,11 +518,7 @@
 	}
 }
 
-<<<<<<< HEAD
-func TestCustomSyncConfig(t *testing.T) {
-=======
 func TestGenericAnalysisConfiguration(t *testing.T) {
->>>>>>> 99d166f0
 	testcases := []struct {
 		fileName           string
 		expectedKind       Kind
@@ -531,36 +527,12 @@
 		expectedError      error
 	}{
 		{
-<<<<<<< HEAD
-			fileName:           "testdata/application/custom-sync.yaml",
-			expectedKind:       KindLambdaApp,
-			expectedAPIVersion: "pipecd.dev/v1beta1",
-			expectedSpec: &LambdaApplicationSpec{
-				GenericApplicationSpec: GenericApplicationSpec{
-					Timeout: Duration(6 * time.Hour),
-					Pipeline: &DeploymentPipeline{
-						Stages: []PipelineStage{
-							{
-								Name: model.StageCustomSync,
-								Desc: "deploy by sam",
-								CustomSyncOptions: &CustomSyncOptions{
-									Timeout: Duration(6 * time.Hour),
-									Envs: map[string]string{
-										"AWS_PROFILE": "default",
-									},
-									Run: "sam build\nsam deploy -g --profile $AWS_PROFILE\n",
-								},
-							},
-						},
-					},
-=======
 			fileName:           "testdata/application/generic-analysis.yaml",
 			expectedKind:       KindKubernetesApp,
 			expectedAPIVersion: "pipecd.dev/v1beta1",
 			expectedSpec: &KubernetesApplicationSpec{
 				GenericApplicationSpec: GenericApplicationSpec{
 					Timeout: Duration(6 * time.Hour),
->>>>>>> 99d166f0
 					Trigger: Trigger{
 						OnOutOfSync: OnOutOfSync{
 							Disabled:  newBoolPointer(true),
@@ -570,12 +542,6 @@
 							Disabled: newBoolPointer(true),
 						},
 					},
-<<<<<<< HEAD
-				},
-				Input: LambdaDeploymentInput{
-					FunctionManifestFile: "function.yaml",
-					AutoRollback:         newBoolPointer(true),
-=======
 					Pipeline: &DeploymentPipeline{
 						Stages: []PipelineStage{
 							{
@@ -654,18 +620,10 @@
 					PrimaryValue:  "primary",
 					BaselineValue: "baseline",
 					CanaryValue:   "canary",
->>>>>>> 99d166f0
 				},
 			},
 			expectedError: nil,
 		},
-<<<<<<< HEAD
-		{
-			fileName:      "testdata/application/custom-sync-without-run.yaml",
-			expectedError: fmt.Errorf("the CUSTOM_SYNC stage requires run field"),
-		},
-=======
->>>>>>> 99d166f0
 	}
 	for _, tc := range testcases {
 		t.Run(tc.fileName, func(t *testing.T) {
@@ -678,4 +636,69 @@
 			}
 		})
 	}
+}
+
+func TestCustomSyncConfig(t *testing.T) {
+	testcases := []struct {
+		fileName           string
+		expectedKind       Kind
+		expectedAPIVersion string
+		expectedSpec       interface{}
+		expectedError      error
+	}{
+		{
+			fileName:           "testdata/application/custom-sync.yaml",
+			expectedKind:       KindLambdaApp,
+			expectedAPIVersion: "pipecd.dev/v1beta1",
+			expectedSpec: &LambdaApplicationSpec{
+				GenericApplicationSpec: GenericApplicationSpec{
+					Timeout: Duration(6 * time.Hour),
+					Pipeline: &DeploymentPipeline{
+						Stages: []PipelineStage{
+							{
+								Name: model.StageCustomSync,
+								Desc: "deploy by sam",
+								CustomSyncOptions: &CustomSyncOptions{
+									Timeout: Duration(6 * time.Hour),
+									Envs: map[string]string{
+										"AWS_PROFILE": "default",
+									},
+									Run: "sam build\nsam deploy -g --profile $AWS_PROFILE\n",
+								},
+							},
+						},
+					},
+					Trigger: Trigger{
+						OnOutOfSync: OnOutOfSync{
+							Disabled:  newBoolPointer(true),
+							MinWindow: Duration(5 * time.Minute),
+						},
+						OnChain: OnChain{
+							Disabled: newBoolPointer(true),
+						},
+					},
+				},
+				Input: LambdaDeploymentInput{
+					FunctionManifestFile: "function.yaml",
+					AutoRollback:         newBoolPointer(true),
+				},
+			},
+			expectedError: nil,
+		},
+		{
+			fileName:      "testdata/application/custom-sync-without-run.yaml",
+			expectedError: fmt.Errorf("the CUSTOM_SYNC stage requires run field"),
+		},
+	}
+	for _, tc := range testcases {
+		t.Run(tc.fileName, func(t *testing.T) {
+			cfg, err := LoadFromYAML(tc.fileName)
+			require.Equal(t, tc.expectedError, err)
+			if err == nil {
+				assert.Equal(t, tc.expectedKind, cfg.Kind)
+				assert.Equal(t, tc.expectedAPIVersion, cfg.APIVersion)
+				assert.Equal(t, tc.expectedSpec, cfg.spec)
+			}
+		})
+	}
 }