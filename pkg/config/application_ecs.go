--- conflicted
+++ resolved
@@ -90,7 +90,6 @@
 }
 
 type ECSTargetGroups struct {
-<<<<<<< HEAD
 	Primary *ECSTargetGroup `json:"primary,omitempty"`
 	Canary  *ECSTargetGroup `json:"canary,omitempty"`
 }
@@ -100,17 +99,6 @@
 	ContainerName    string `json:"containerName,omitempty"`
 	ContainerPort    int    `json:"containerPort,omitempty"`
 	LoadBalancerName string `json:"loadBalancerName,omitempty"`
-=======
-	Primary *ECSTargetGroup `json:"primary"`
-	Canary  *ECSTargetGroup `json:"canary"`
-}
-
-type ECSTargetGroup struct {
-	TargetGroupArn   string `json:"targetGroupArn"`
-	ContainerName    string `json:"containerName"`
-	ContainerPort    int    `json:"containerPort"`
-	LoadBalancerName string `json:"loadBalancerName"`
->>>>>>> 449844d3
 }
 
 // ECSSyncStageOptions contains all configurable values for a ECS_SYNC stage.
