// Copyright 2024 The PipeCD Authors.
//
// Licensed under the Apache License, Version 2.0 (the "License");
// you may not use this file except in compliance with the License.
// You may obtain a copy of the License at
//
//     http://www.apache.org/licenses/LICENSE-2.0
//
// Unless required by applicable law or agreed to in writing, software
// distributed under the License is distributed on an "AS IS" BASIS,
// WITHOUT WARRANTIES OR CONDITIONS OF ANY KIND, either express or implied.
// See the License for the specific language governing permissions and
// limitations under the License.

package oidc

import (
	"context"
	"encoding/json"
	"fmt"
	"io"
	"mime"
	"net/http"
	"net/url"
	"strings"

	"github.com/coreos/go-oidc/v3/oidc"
	"github.com/golang-jwt/jwt/v5"
	"golang.org/x/oauth2"

	"github.com/pipe-cd/pipecd/pkg/model"
)

var defaultUsernameClaimKeys = []string{"username", "preferred_username", "name", "cognito:username"}
var defaultAvatarURLClaimKeys = []string{"picture", "avatar_url"}
var defaultRoleClaimKeys = []string{"groups", "roles", "cognito:groups", "custom:roles", "custom:groups"}

// OAuthClient is an oauth client for OIDC.
type OAuthClient struct {
	*oidc.Provider
	*oauth2.Token

	sharedSSOConfig *model.ProjectSSOConfig_Oidc
	project         *model.Project
}

// NewOAuthClient creates a new oauth client for OIDC.
func NewOAuthClient(ctx context.Context,
	sso *model.ProjectSSOConfig_Oidc,
	project *model.Project,
	code string,
) (*OAuthClient, error) {
	c := &OAuthClient{
		project:         project,
		sharedSSOConfig: sso,
	}

	if sso.AuthorizationEndpoint != "" || sso.TokenEndpoint != "" || sso.UserInfoEndpoint != "" {
		provider, err := createCustomOIDCProvider(ctx, sso)
		if err != nil {
			return nil, err
		}
		c.Provider = provider
	} else {
		provider, err := oidc.NewProvider(ctx, sso.Issuer)
		if err != nil {
			return nil, err
		}
		c.Provider = provider
	}

	cfg := oauth2.Config{
		ClientID:     sso.ClientId,
		ClientSecret: sso.ClientSecret,
		RedirectURL:  sso.RedirectUri,
		Endpoint:     c.Endpoint(),
		Scopes:       append(sso.Scopes, oidc.ScopeOpenID),
	}

	if sso.ProxyUrl != "" {
		proxyURL, err := url.Parse(sso.ProxyUrl)
		if err != nil {
			return nil, err
		}

		t := http.DefaultTransport.(*http.Transport).Clone()
		t.Proxy = http.ProxyURL(proxyURL)
		ctx = context.WithValue(ctx, oauth2.HTTPClient, &http.Client{Transport: t})
	}

	oauth2Token, err := cfg.Exchange(ctx, code)
	if err != nil {
		return nil, err
	}
	c.Token = oauth2Token

	return c, nil
}

// GetUser returns a user model.
func (c *OAuthClient) GetUser(ctx context.Context) (*model.User, error) {

	idTokenRAW, ok := c.Extra("id_token").(string)
	if !ok {
		return nil, fmt.Errorf("no id_token in oauth2 token")
	}

<<<<<<< HEAD
	verifier := c.Verifier(&oidc.Config{ClientID: c.sharedSSOConfig.ClientId})
=======
	verifier := c.Verifier(&oidc.Config{ClientID: clientID})
>>>>>>> ada6f257
	idToken, err := verifier.Verify(ctx, idTokenRAW)
	if err != nil {
		return nil, err
	}

	var claims jwt.MapClaims
	if err := idToken.Claims(&claims); err != nil {
		return nil, err
	}

	if c.UserInfoEndpoint() != "" {
		userInfo, err := c.UserInfo(ctx, oauth2.StaticTokenSource(c.Token))
		if err != nil {
			return nil, err
		}

		var userInfoClaims map[string]interface{}
		if err := userInfo.Claims(&userInfoClaims); err != nil {
			return nil, err
		}

		for k, v := range userInfoClaims {
			claims[k] = v
		}
	}

	role, err := c.decideRole(claims, c.sharedSSOConfig.RolesClaimKey)
	if err != nil {
		return nil, err
	}

	username, avatarURL, err := c.decideUserInfos(claims, c.sharedSSOConfig.UsernameClaimKey, c.sharedSSOConfig.AvatarUrlClaimKey)
	if err != nil {
		return nil, err
	}
	return &model.User{
		Username:  username,
		AvatarUrl: avatarURL,
		Role:      role,
	}, nil
}

func (c *OAuthClient) decideRole(claims jwt.MapClaims, roleClaimKey string) (role *model.Role, err error) {
	roleStrings := make([]string, 0)

	role = &model.Role{
		ProjectId:        c.project.Id,
		ProjectRbacRoles: roleStrings,
	}

	roleClaimKeys := []string{}
	if roleClaimKey != "" {
		roleClaimKeys = append(roleClaimKeys, roleClaimKey)
	} else {
		roleClaimKeys = defaultRoleClaimKeys
	}

	for _, key := range roleClaimKeys {
		val, ok := claims[key]
		if !ok || val == nil {
			continue
		}
		switch val := val.(type) {
		case []interface{}:
			for _, item := range val {
				if str, ok := item.(string); ok {
					roleStrings = append(roleStrings, str)
				}
			}
		case []string:
			roleStrings = append(roleStrings, val...)
		case string:
			if val != "" {
				roleStrings = append(roleStrings, val)
			}
		}
	}

	// Check if the current user belongs to any registered teams.
	for _, r := range roleStrings {
		if r == model.BuiltinRBACRoleAdmin.String() {
			role.ProjectRbacRoles = append(role.ProjectRbacRoles, model.BuiltinRBACRoleAdmin.String())
		}
		if r == model.BuiltinRBACRoleEditor.String() {
			role.ProjectRbacRoles = append(role.ProjectRbacRoles, model.BuiltinRBACRoleEditor.String())
		}
		if r == model.BuiltinRBACRoleViewer.String() {
			role.ProjectRbacRoles = append(role.ProjectRbacRoles, model.BuiltinRBACRoleViewer.String())
		}
	}

	// In case the current user does not have any role
	// if AllowStrayAsViewer option is set, assign Viewer role
	// as user's role.
	if c.project.AllowStrayAsViewer && len(roleStrings) == 0 {
		role.ProjectRbacRoles = []string{model.BuiltinRBACRoleViewer.String()}
		return
	}

	if len(roleStrings) == 0 {
		err = fmt.Errorf("no role found in claims")
		return
	}

	return
}

func (c *OAuthClient) decideUserInfos(claims jwt.MapClaims, usernameClaimKey, avatarURLClaimKey string) (username, avatarURL string, err error) {

	username = ""
	usernameClaimKeys := []string{}
	if usernameClaimKey != "" {
		usernameClaimKeys = append(usernameClaimKeys, usernameClaimKey)
	} else {
		usernameClaimKeys = defaultUsernameClaimKeys
	}

	for _, key := range usernameClaimKeys {
		val, ok := claims[key]
		if ok && val != nil {
			if str, ok := val.(string); ok && str != "" {
				username = str
				break
			}
		}
	}

	if username == "" {
		err = fmt.Errorf("no username found in claims")
		return
	}

	avatarURL = ""
	avatarURLClaimKeys := []string{}
	if usernameClaimKey != "" {
		avatarURLClaimKeys = append(avatarURLClaimKeys, avatarURLClaimKey)
	} else {
		avatarURLClaimKeys = defaultAvatarURLClaimKeys
	}
	for _, key := range avatarURLClaimKeys {
		val, ok := claims[key]
		if ok && val != nil {
			if str, ok := val.(string); ok && str != "" {
				avatarURL = str
				break
			}
		}
	}

	return username, avatarURL, nil
}

// As the go-oidc package does not provide any method to override fields like UserInfoEndpoint or AuthorizeEndpoint,
// NewOAuthClient needs to create a custom OIDC provider based on the provider created by the go-oidc package.
// createCustomOIDCProvider will first call the openid-configuration endpoint to retrieve all endpoints from the issuer URL,
// then pass user-provided URLs to override the existing URLs in the providerConfig struct.
// https://pkg.go.dev/github.com/coreos/go-oidc/v3@v3.11.0/oidc#NewProvider
// https://pkg.go.dev/github.com/coreos/go-oidc/v3@v3.11.0/oidc#ProviderConfig
func createCustomOIDCProvider(ctx context.Context, sso *model.ProjectSSOConfig_Oidc) (*oidc.Provider, error) {
	// Copied from go-oidc package
	issuer := sso.Issuer

	wellKnown := strings.TrimSuffix(issuer, "/") + "/.well-known/openid-configuration"
	req, err := http.NewRequest("GET", wellKnown, nil)
	if err != nil {
		return nil, err
	}

	client := http.DefaultClient
	if c := getClient(ctx); c != nil {
		client = c
	}
	resp, err := client.Do(req.WithContext(ctx))
	if err != nil {
		return nil, err
	}
	defer resp.Body.Close()

	body, err := io.ReadAll(resp.Body)
	if err != nil {
		return nil, fmt.Errorf("unable to read response body: %v", err)
	}

	if resp.StatusCode != http.StatusOK {
		return nil, fmt.Errorf("%s: %s", resp.Status, body)
	}

	var p providerJSON
	err = unmarshalResp(resp, body, &p)
	if err != nil {
		return nil, fmt.Errorf("oidc: failed to decode provider discovery object: %v", err)
	}
	// End of Copied from go-oidc package

	// Override the endpoints with the user-provided URLs
	providerConfig := oidc.ProviderConfig{
		IssuerURL: issuer,
		AuthURL: func() string {
			if sso.AuthorizationEndpoint != "" {
				return sso.AuthorizationEndpoint
			}
			return p.AuthURL
		}(),
		TokenURL: func() string {
			if sso.TokenEndpoint != "" {
				return sso.TokenEndpoint
			}
			return p.TokenURL
		}(),
		DeviceAuthURL: p.DeviceAuthURL,
		UserInfoURL: func() string {
			if sso.UserInfoEndpoint != "" {
				return sso.UserInfoEndpoint
			}
			return p.UserInfoURL
		}(),
		JWKSURL: p.JWKSURL,
	}

	return providerConfig.NewProvider(ctx), nil
}

func getClient(ctx context.Context) *http.Client {
	if c, ok := ctx.Value(oauth2.HTTPClient).(*http.Client); ok {
		return c
	}
	return nil
}

type providerJSON struct {
	Issuer        string   `json:"issuer"`
	AuthURL       string   `json:"authorization_endpoint"`
	TokenURL      string   `json:"token_endpoint"`
	DeviceAuthURL string   `json:"device_authorization_endpoint"`
	JWKSURL       string   `json:"jwks_uri"`
	UserInfoURL   string   `json:"userinfo_endpoint"`
	Algorithms    []string `json:"id_token_signing_alg_values_supported"`
}

func unmarshalResp(r *http.Response, body []byte, v interface{}) error {
	err := json.Unmarshal(body, &v)
	if err == nil {
		return nil
	}
	ct := r.Header.Get("Content-Type")
	mediaType, _, parseErr := mime.ParseMediaType(ct)
	if parseErr == nil && mediaType == "application/json" {
		return fmt.Errorf("got Content-Type = application/json, but could not unmarshal as JSON: %v", err)
	}
	return fmt.Errorf("expected Content-Type = application/json, got %q: %v", ct, err)
}<|MERGE_RESOLUTION|>--- conflicted
+++ resolved
@@ -105,11 +105,7 @@
 		return nil, fmt.Errorf("no id_token in oauth2 token")
 	}
 
-<<<<<<< HEAD
 	verifier := c.Verifier(&oidc.Config{ClientID: c.sharedSSOConfig.ClientId})
-=======
-	verifier := c.Verifier(&oidc.Config{ClientID: clientID})
->>>>>>> ada6f257
 	idToken, err := verifier.Verify(ctx, idTokenRAW)
 	if err != nil {
 		return nil, err
