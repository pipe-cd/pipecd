--- conflicted
+++ resolved
@@ -8,24 +8,8 @@
   code:
     runs-on: ubuntu-24.04
     steps:
-<<<<<<< HEAD
-      - name: Checkout repository
-        uses: actions/checkout@11bd71901bbe5b1630ceea73d27597364c9af683 # v4.2.2
-      - name: Generate code
-        # NOTE: Keep this container image as same as defined in Makefile
-        uses: docker://ghcr.io/pipe-cd/codegen@sha256:831f2dda2f56b1d12e90f88c0cb4168f51aa4eb5907b468e74bc42670939fff2 #v0.50.0-215-g3f6a738
-        with:
-          entrypoint: ./tool/codegen/codegen.sh
-          args: /github/workspace
-      - name: Show Git status
-        shell: bash
-        run: git status
-      - name: Validate
-        shell: bash
-        run: test -z "$(git status --porcelain)"
-=======
     - name: Checkout repository
-      uses: actions/checkout@v3
+      uses: actions/checkout@11bd71901bbe5b1630ceea73d27597364c9af683 # v4.2.2
     - name: Generate code
       # NOTE: Keep this container image as same as defined in Makefile
       uses: docker://ghcr.io/pipe-cd/codegen@sha256:3aa25a5abafe40419861ce1f1667580d4274e144370d03ce9f1d00e9b391d7fd #v0.52.0-135-gcefd641
@@ -37,5 +21,4 @@
       run: git status
     - name: Validate
       shell: bash
-      run: test -z "$(git status --porcelain)"
->>>>>>> b097a63d
+      run: test -z "$(git status --porcelain)"