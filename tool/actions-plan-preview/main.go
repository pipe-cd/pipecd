--- conflicted
+++ resolved
@@ -154,15 +154,10 @@
 
 		minimizePreviousComment(ctx, ghGraphQLClient, event, args.Title)
 
-<<<<<<< HEAD
 		body := makeCommentBody(event, result, args.Title)
-		doComment(body)
-=======
-		body := makeCommentBody(event, result)
 		if code := doComment(body); code != 0 {
 			return code
 		}
->>>>>>> 9be56747
 
 		log.Println("Successfully minimized last plan-preview result on pull request")
 		log.Println("plan-preview result has error")
@@ -171,13 +166,8 @@
 
 	minimizePreviousComment(ctx, ghGraphQLClient, event, args.Title)
 
-<<<<<<< HEAD
 	body := makeCommentBody(event, result, args.Title)
-	doComment(body)
-=======
-	body := makeCommentBody(event, result)
 	return doComment(body)
->>>>>>> 9be56747
 }
 
 type arguments struct {
