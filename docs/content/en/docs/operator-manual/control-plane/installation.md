---
title: "Installation"
linkTitle: "Installation"
weight: 2
description: >
  This page describes how to install control plane on a Kubernetes cluster.
---

## Prerequisites

- Having a running Kubernetes cluster
- Installed [helm3](https://helm.sh/docs/intro/install/)

## Installation

### 1. Adding helm chart repository

Installing the control-plane will be done via the helm chart sourced in [pipe-cd/manifests](https://github.com/pipe-cd/manifests/tree/master/manifests/pipecd) GitHub repository. That chart is published in the Helm chart repository at `https://charts.pipecd.dev`.

So before installing PipeCD, let's add the above Helm chart repository to your Helm client by the following command:

``` console
helm repo add pipecd https://charts.pipecd.dev
```

### 2. Preparing an encryption key

PipeCD requires a key for encrypting sensitive data or signing JWT token while authenticating. You can use one of the following commands to generate an encryption key.

``` console
openssl rand 64 -out encryption-key

# or if it doesn't work, this one is also OK.
cat /dev/urandom | head -c64 > encryption-key
```

### 3. Preparing control-plane configuration file and installing

As described at the [architecture overview](/docs/operator-manual/control-plane/architecture-overview/) page, the control-plane's data can be stored in one of the provided fully-managed or self-managed services. So you have to decide which kind of [data store](/docs/operator-manual/control-plane/architecture-overview/#data-store) and [file store](/docs/operator-manual/control-plane/architecture-overview/#file-store) you want to use and prepare a control-plane configuration file suitable for that choice.

#### Using Firestore and GCS

PipeCD requires a GCS bucket and service account files to access Firestore and GCS service. Here is an example of configuration file:

``` yaml
apiVersion: "pipecd.dev/v1beta1"
kind: ControlPlane
spec:
  stateKey: random-string
  datastore:
    type: FIRESTORE
    config:
      namespace: pipecd
      environment: dev
      project: gcp-project-name
      credentialsFile: /etc/pipecd-secret/firestore-service-account
  filestore:
    type: GCS
    config:
      bucket: bucket-name
      credentialsFile: /etc/pipecd-secret/gcs-service-account
```

See [ConfigurationReference](/docs/operator-manual/control-plane/configuration-reference/) for the full configuration.

After all, install the control-plane as bellow:

``` console
helm install pipecd pipecd/pipecd --version=VERSION --namespace=NAMESPACE \
  --set-file config.data=path-to-control-plane-configuration-file \
  --set-file secret.encryptionKey.data=path-to-encryption-key-file \
  --set-file secret.firestoreServiceAccount.data=path-to-service-account-file \
  --set-file secret.gcsServiceAccount.data=path-to-service-account-file
```

#### Using DynamoDB and S3

> TBA

#### Using MongoDB and Minio

``` yaml
apiVersion: "pipecd.dev/v1beta1"
kind: ControlPlane
spec:
  stateKey: random-string
  datastore:
    type: MONGODB
    config:
      url: mongodb-address
      database: database-name
  filestore:
    type: MINIO
    config:
      endpoint: minio-address
      bucket: bucket-name
      accessKeyFile: /etc/pipecd-secret/minio-access-key
      secretKeyFile: /etc/pipecd-secret/minio-secret-key
      autoCreateBucket: true
```

See [ConfigurationReference](/docs/operator-manual/control-plane/configuration-reference/) for the full configuration.

After all, install the control-plane as bellow:

``` console
helm install pipecd pipecd/pipecd --version=VERSION --namespace=NAMESPACE \
  --set-file config.data=path-to-control-plane-configuration-file \
  --set-file secret.encryptionKey.data=path-to-encryption-key-file \
  --set-file secret.minioAccessKey.data=path-to-minio-access-key-file \
  --set-file secret.minioSecretKey.data=path-to-minio-secret-key-file
```

### 4. Accessing the PipeCD web

If your installation was including an [ingress](https://github.com/pipe-cd/manifests/blob/master/manifests/pipecd/values.yaml#L6), the PipeCD web can be accessed by the ingress's IP address or domain.
Otherwise, private PipeCD web can be accessed by using `kubectl port-forward` to expose the installed control-plane on your localhost:

``` console
<<<<<<< HEAD
kubectl port-forward svc/pipecd 8080
=======
kubectl port-forward svc/pipecd 8080:443 --namespace=NAMESPACE
>>>>>>> 4fc74ee0
```

Now go to [http://localhost:8080](http://localhost:8080) on your browser, you will see a page to login to your project. But before logging in, you need to initialize a new project by following the [next section](/docs/operator-manual/control-plane/adding-a-project/).

## Production Hardening

This part provides guidance for a production hardened deployment of the control plane.

- Publishing the control plane

    You can allow external access to the control plane by enabling the [ingress](https://github.com/pipe-cd/manifests/blob/master/manifests/pipecd/values.yaml#L6) configuration.

- End-to-End TLS

    After switching to HTTPs, do not forget to set the `api.args.secureCookie` parameter to be `true` to disallow using cookie on unsecured HTTP connection.

    Alternatively in the case of GKE Ingress, PipeCD also requires a TLS certificate for internal use. This can be a self-signed one and generated by this command:

    ``` console
    openssl req -x509 -nodes -days 3650 -newkey rsa:2048 -keyout tls.key -out tls.crt -subj "/CN=YOUR_DOMAIN"
    ```
    Those key and cert can be configured via [`secret.internalTLSKey.data`](https://github.com/pipe-cd/manifests/blob/master/manifests/pipecd/values.yaml#L83) and [`secret.internalTLSCert.data`](https://github.com/pipe-cd/manifests/blob/master/manifests/pipecd/values.yaml#L86).

    To enable internal tls connection, please set the `gateway.internalTLS.enabled` parameter to be `true`.<|MERGE_RESOLUTION|>--- conflicted
+++ resolved
@@ -117,11 +117,7 @@
 Otherwise, private PipeCD web can be accessed by using `kubectl port-forward` to expose the installed control-plane on your localhost:
 
 ``` console
-<<<<<<< HEAD
-kubectl port-forward svc/pipecd 8080
-=======
-kubectl port-forward svc/pipecd 8080:443 --namespace=NAMESPACE
->>>>>>> 4fc74ee0
+kubectl port-forward svc/pipecd 8080 --namespace=NAMESPACE
 ```
 
 Now go to [http://localhost:8080](http://localhost:8080) on your browser, you will see a page to login to your project. But before logging in, you need to initialize a new project by following the [next section](/docs/operator-manual/control-plane/adding-a-project/).
