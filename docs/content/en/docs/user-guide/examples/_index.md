--- conflicted
+++ resolved
@@ -8,77 +8,4 @@
 
 One of the best ways to see what PipeCD can do, and learn how to deploy your applications with it, is to see some real examples.
 
-<<<<<<< HEAD
-We have prepared some examples for each kind of application.
-The examples can be found at the following repository:
-
-https://github.com/pipe-cd/examples
-
-### Kubernetes Applications
-
-| Name                                                                        | Description |
-|-----------------------------------------------------------------------------|-------------|
-| [simple](https://github.com/pipe-cd/examples/tree/master/kubernetes/simple) | Deploy plain-yaml manifests in application directory without using pipeline. |
-| [helm-local-chart](https://github.com/pipe-cd/examples/tree/master/kubernetes/helm-local-chart) | Deploy a helm chart sourced from the same Git repository. |
-| [helm-remote-chart](https://github.com/pipe-cd/examples/tree/master/kubernetes/helm-remote-chart) | Deploy a helm chart sourced from a [Helm Chart Repository](https://helm.sh/docs/topics/chart_repository/). |
-| [helm-remote-git-chart](https://github.com/pipe-cd/examples/tree/master/kubernetes/helm-remote-git-chart) | Deploy a helm chart sourced from another Git repository. |
-| [kustomize-local-base](https://github.com/pipe-cd/examples/tree/master/kubernetes/kustomize-local-base) | Deploy a kustomize package that just uses the local bases from the same Git repository. |
-| [kustomize-remote-base](https://github.com/pipe-cd/examples/tree/master/kubernetes/kustomize-remote-base) | Deploy a kustomize package that uses remote bases from other Git repositories. |
-| [canary](https://github.com/pipe-cd/examples/tree/master/kubernetes/canary) | Deployment pipeline with canary strategy. |
-| [canary-by-config-change](https://github.com/pipe-cd/examples/tree/master/kubernetes/canary-by-config-change) | Deployment pipeline with canary strategy when ConfigMap was changed. |
-| [canary-patch](https://github.com/pipe-cd/examples/tree/master/kubernetes/canary-patch) | Demonstrate how to customize manifests for Canary variant using [patches](https://pipecd.dev/docs/user-guide/configuration-reference/#kubernetescanaryrolloutstageoptions) option. |
-| [bluegreen](https://github.com/pipe-cd/examples/tree/master/kubernetes/bluegreen) | Deployment pipeline with bluegreen strategy. This also contains a manual approval stage. |
-| [mesh-istio-canary](https://github.com/pipe-cd/examples/tree/master/kubernetes/mesh-istio-canary) | Deployment pipeline with canary strategy by using Istio for traffic routing.  |
-| [mesh-istio-bluegreen](https://github.com/pipe-cd/examples/tree/master/kubernetes/mesh-istio-bluegreen) | Deployment pipeline with bluegreen strategy by using Istio for traffic routing. |
-| [mesh-smi-canary](https://github.com/pipe-cd/examples/tree/master/kubernetes/mesh-smi-canary) | Deployment pipeline with canary strategy by using SMI for traffic routing. |
-| [mesh-smi-bluegreen](https://github.com/pipe-cd/examples/tree/master/kubernetes/mesh-smi-bluegreen) | Deployment pipeline with bluegreen strategy by using SMI for traffic routing. |
-| [wait-approval](https://github.com/pipe-cd/examples/tree/master/kubernetes/wait-approval) | Deployment pipeline that contains a manual approval stage. |
-| [multi-steps-canary](https://github.com/pipe-cd/examples/tree/master/kubernetes/multi-steps-canary) | Deployment pipeline with multiple canary steps. |
-| [analysis-by-metrics](https://github.com/pipe-cd/examples/tree/master/kubernetes/analysis-by-metrics) | Deployment pipeline with analysis stage by metrics. |
-| [analysis-by-http](https://github.com/pipe-cd/examples/tree/master/kubernetes/analysis-by-http) | Deployment pipeline with analysis stage by running http requests. |
-| [analysis-by-log](https://github.com/pipe-cd/examples/tree/master/kubernetes/analysis-by-log) | Deployment pipeline with analysis stage by checking logs. |
-| [analysis-with-baseline](https://github.com/pipe-cd/examples/tree/master/kubernetes/analysis-with-baseline) | Deployment pipeline with analysis stage by comparing baseline and canary. |
-| [secret-management](https://github.com/pipe-cd/examples/tree/master/kubernetes/secret-management) | Demonstrate how to manage sensitive data by using [Secret Management](https://pipecd.dev/docs/user-guide/secret-management/) feature. |
-
-### Terraform Applications
-
-| Name                                                                        | Description |
-|-----------------------------------------------------------------------------|-------------|
-| [simple](https://github.com/pipe-cd/examples/tree/master/terraform/simple) |  Automatically applies when any changes were detected.  |
-| [local-module](https://github.com/pipe-cd/examples/tree/master/terraform/local-module) | Deploy application that using local terraform modules from the same Git repository. |
-| [remote-module](https://github.com/pipe-cd/examples/tree/master/terraform/remote-module) | Deploy application that using remote terraform modules from other Git repositories. |
-| [wait-approval](https://github.com/pipe-cd/examples/tree/master/terraform/wait-approval) | Deployment pipeline that contains a manual approval stage. |
-| [autorollback](https://github.com/pipe-cd/examples/tree/master/terraform/auto-rollback) |  Automatically rollback the changes when deployment was failed.  |
-| [secret-management](https://github.com/pipe-cd/examples/tree/master/terraform/secret-management) | Demonstrate how to manage sensitive data by using [Secret Management](https://pipecd.dev/docs/user-guide/secret-management/) feature. |
-
-### CloudRun Applications
-
-| Name                                                                        | Description |
-|-----------------------------------------------------------------------------|-------------|
-| [simple](https://github.com/pipe-cd/examples/tree/master/cloudrun/simple) | Quick sync by rolling out the new version and switching all traffic to it. |
-| [canary](https://github.com/pipe-cd/examples/tree/master/cloudrun/canary) | Deployment pipeline with canary strategy. |
-| [analysis](https://github.com/pipe-cd/examples/tree/master/cloudrun/analysis) | Deployment pipeline that contains an analysis stage. |
-| [secret-management](https://github.com/pipe-cd/examples/tree/master/cloudrun/secret-management) | Demonstrate how to manage sensitive data by using [Secret Management](https://pipecd.dev/docs/user-guide/secret-management/) feature. |
-
-### Lambda Applications
-
-| Name                                                                        | Description |
-|-----------------------------------------------------------------------------|-------------|
-| [simple](https://github.com/pipe-cd/examples/tree/master/lambda/simple) | Quick sync by rolling out the new version and switching all traffic to it. |
-| [canary](https://github.com/pipe-cd/examples/tree/master/lambda/canary) | Deployment pipeline with canary strategy. |
-| [analysis](https://github.com/pipe-cd/examples/tree/master/lambda/analysis) | Deployment pipeline that contains an analysis stage. |
-| [secret-management](https://github.com/pipe-cd/examples/tree/master/lambda/secret-management) | Demonstrate how to manage sensitive data by using [Secret Management](https://pipecd.dev/docs/user-guide/secret-management/) feature. |
-| [remote-git](https://github.com/pipe-cd/examples/tree/master/lambda/remote-git) | Deploy the lambda code sourced from another Git repository. |
-| [zip-packing-s3](https://github.com/pipe-cd/examples/tree/master/lambda/zip-packing-s3) | Deployment pipeline of kind Lambda which uses s3 stored zip file as function code. |
-
-### ECS Applications
-
-| Name                                                                        | Description |
-|-----------------------------------------------------------------------------|-------------|
-| [simple](https://github.com/pipe-cd/examples/tree/master/ecs/simple) | Quick sync by rolling out the new version and switching all traffic to it. |
-| [canary](https://github.com/pipe-cd/examples/tree/master/ecs/canary) | Deployment pipeline with canary strategy. |
-| [bluegreen](https://github.com/pipe-cd/examples/tree/master/ecs/bluegreen) | Deployment pipeline with blue-green strategy. |
-| [secret-management](https://github.com/pipe-cd/examples/tree/master/ecs/secret-management) | Demonstrate how to manage sensitive data by using [Secret Management](https://pipecd.dev/docs/user-guide/secret-management/) feature. |
-=======
-We have prepared some examples for each kind of application, please visit the [PipeCD examples](/docs/examples/) page for details.
->>>>>>> d10ee2db
+We have prepared some examples for each kind of application, please visit the [PipeCD examples](/docs/examples/) page for details.