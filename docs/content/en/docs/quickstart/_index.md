--- conflicted
+++ resolved
@@ -35,11 +35,7 @@
 First up, using kubectl port-forward to expose the installed control-plane on your localhost:
 
 ``` console
-<<<<<<< HEAD
 kubectl port-forward svc/pipecd -n pipecd 8080
-=======
-kubectl -n pipecd port-forward svc/pipecd 8080:443
->>>>>>> bc7f6d5d
 ```
 
 Point your web browser to [http://localhost:8080](http://localhost:8080) to login with the configured static admin account.
