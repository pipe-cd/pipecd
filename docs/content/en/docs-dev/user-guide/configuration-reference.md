--- conflicted
+++ resolved
@@ -316,11 +316,8 @@
 | releaseName | string | The release name of helm deployment. By default, the release name is equal to the application name. | No |
 | valueFiles | []string | List of value files should be loaded. | No |
 | setFiles | map[string]string | List of file path for values. | No |
-<<<<<<< HEAD
 | apiVersions | []string | Kubernetes api versions used for Capabilities.APIVersions. | No |
-=======
 | kubeVersion | string | Kubernetes version used for Capabilities.KubeVersion. | No |
->>>>>>> 750818f6
 
 ## KubernetesQuickSync
 
