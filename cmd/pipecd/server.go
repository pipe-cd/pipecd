// Copyright 2020 The PipeCD Authors.
//
// Licensed under the Apache License, Version 2.0 (the "License");
// you may not use this file except in compliance with the License.
// You may obtain a copy of the License at
//
//     http://www.apache.org/licenses/LICENSE-2.0
//
// Unless required by applicable law or agreed to in writing, software
// distributed under the License is distributed on an "AS IS" BASIS,
// WITHOUT WARRANTIES OR CONDITIONS OF ANY KIND, either express or implied.
// See the License for the specific language governing permissions and
// limitations under the License.

package main

import (
	"context"
	"fmt"
	"net/http"
	"time"

	jwtgo "github.com/golang-jwt/jwt"
	grpc_prometheus "github.com/grpc-ecosystem/go-grpc-prometheus"
	"github.com/prometheus/client_golang/prometheus"
	"github.com/prometheus/client_golang/prometheus/collectors"
	"github.com/spf13/cobra"
	"go.uber.org/zap"
	"golang.org/x/sync/errgroup"

	"github.com/pipe-cd/pipe/pkg/admin"
	"github.com/pipe-cd/pipe/pkg/app/api/analysisresultstore"
	"github.com/pipe-cd/pipe/pkg/app/api/apikeyverifier"
	"github.com/pipe-cd/pipe/pkg/app/api/applicationlivestatestore"
	"github.com/pipe-cd/pipe/pkg/app/api/commandoutputstore"
	"github.com/pipe-cd/pipe/pkg/app/api/commandstore"
	"github.com/pipe-cd/pipe/pkg/app/api/grpcapi"
	"github.com/pipe-cd/pipe/pkg/app/api/httpapi"
	"github.com/pipe-cd/pipe/pkg/app/api/httpapi/httpapimetrics"
	"github.com/pipe-cd/pipe/pkg/app/api/pipedverifier"
	"github.com/pipe-cd/pipe/pkg/app/api/service/webservice"
	"github.com/pipe-cd/pipe/pkg/app/api/stagelogstore"
	"github.com/pipe-cd/pipe/pkg/cache/cachemetrics"
	"github.com/pipe-cd/pipe/pkg/cache/rediscache"
	"github.com/pipe-cd/pipe/pkg/cli"
	"github.com/pipe-cd/pipe/pkg/config"
	"github.com/pipe-cd/pipe/pkg/crypto"
	"github.com/pipe-cd/pipe/pkg/datastore"
	"github.com/pipe-cd/pipe/pkg/datastore/firestore"
	"github.com/pipe-cd/pipe/pkg/datastore/mysql"
	"github.com/pipe-cd/pipe/pkg/filestore"
	"github.com/pipe-cd/pipe/pkg/filestore/gcs"
	"github.com/pipe-cd/pipe/pkg/filestore/minio"
	"github.com/pipe-cd/pipe/pkg/filestore/s3"
	"github.com/pipe-cd/pipe/pkg/insight/insightstore"
	"github.com/pipe-cd/pipe/pkg/jwt"
	"github.com/pipe-cd/pipe/pkg/model"
	"github.com/pipe-cd/pipe/pkg/redis"
	"github.com/pipe-cd/pipe/pkg/rpc"
	"github.com/pipe-cd/pipe/pkg/version"
)

var (
	defaultSigningMethod = jwtgo.SigningMethodHS256
)

const (
	defaultPipedStatHashKey = "HASHKEY:PIPED:STATS"
)

type server struct {
	pipedAPIPort int
	webAPIPort   int
	httpPort     int
	apiPort      int
	adminPort    int
	staticDir    string
	cacheAddress string
	gracePeriod  time.Duration

	tls            bool
	certFile       string
	keyFile        string
	insecureCookie bool

	encryptionKeyFile string
	configFile        string

	enableGRPCReflection bool
}

// NewServerCommand creates a new cobra command for executing api server.
func NewServerCommand() *cobra.Command {
	s := &server{
		pipedAPIPort: 9080,
		webAPIPort:   9081,
		httpPort:     9082,
		apiPort:      9083,
		adminPort:    9085,
		staticDir:    "pkg/app/web/public_files",
		cacheAddress: "cache:6379",
		gracePeriod:  30 * time.Second,
	}
	cmd := &cobra.Command{
		Use:   "server",
		Short: "Start running server.",
		RunE:  cli.WithContext(s.run),
	}

	cmd.Flags().IntVar(&s.pipedAPIPort, "piped-api-port", s.pipedAPIPort, "The port number used to run a grpc server that serving serves incoming piped requests.")
	cmd.Flags().IntVar(&s.webAPIPort, "web-api-port", s.webAPIPort, "The port number used to run a grpc server that serves incoming web requests.")
	cmd.Flags().IntVar(&s.httpPort, "http-port", s.httpPort, "The port number used to run a http server that serves incoming http requests such as auth callbacks or webhook events.")
	cmd.Flags().IntVar(&s.apiPort, "api-port", s.apiPort, "The port number used to run a grpc server for external apis.")
	cmd.Flags().IntVar(&s.adminPort, "admin-port", s.adminPort, "The port number used to run a HTTP server for admin tasks such as metrics, healthz.")
	cmd.Flags().StringVar(&s.staticDir, "static-dir", s.staticDir, "The directory where contains static assets.")
	cmd.Flags().StringVar(&s.cacheAddress, "cache-address", s.cacheAddress, "The address to cache service.")
	cmd.Flags().DurationVar(&s.gracePeriod, "grace-period", s.gracePeriod, "How long to wait for graceful shutdown.")

	cmd.Flags().BoolVar(&s.tls, "tls", s.tls, "Whether running the gRPC server with TLS or not.")
	cmd.Flags().StringVar(&s.certFile, "cert-file", s.certFile, "The path to the TLS certificate file.")
	cmd.Flags().StringVar(&s.keyFile, "key-file", s.keyFile, "The path to the TLS key file.")
	cmd.Flags().BoolVar(&s.insecureCookie, "insecure-cookie", s.insecureCookie, "Allow cookie to be sent over an unsecured HTTP connection.")

	cmd.Flags().StringVar(&s.encryptionKeyFile, "encryption-key-file", s.encryptionKeyFile, "The path to file containing a random string of bits used to encrypt sensitive data.")
	cmd.MarkFlagRequired("encryption-key-file")
	cmd.Flags().StringVar(&s.configFile, "config-file", s.configFile, "The path to the configuration file.")
	cmd.MarkFlagRequired("config-file")

	// For debugging early in development
	cmd.Flags().BoolVar(&s.enableGRPCReflection, "enable-grpc-reflection", s.enableGRPCReflection, "Whether to enable the reflection service or not.")

	return cmd
}

func (s *server) run(ctx context.Context, input cli.Input) error {
	// Register all metrics.
	reg := registerMetrics()

	group, ctx := errgroup.WithContext(ctx)

	// Load control plane configuration from the specified file.
	cfg, err := loadConfig(s.configFile)
	if err != nil {
		input.Logger.Error("failed to load control-plane configuration",
			zap.String("config-file", s.configFile),
			zap.Error(err),
		)
		return err
	}
	input.Logger.Info("successfully loaded control-plane configuration")

	ds, err := createDatastore(ctx, cfg, input.Logger)
	if err != nil {
		input.Logger.Error("failed to create datastore", zap.Error(err))
		return err
	}
	defer func() {
		if err := ds.Close(); err != nil {
			input.Logger.Error("failed to close datastore client", zap.Error(err))

		}
	}()
	input.Logger.Info("succesfully connected to data store")

	fs, err := createFilestore(ctx, cfg, input.Logger)
	if err != nil {
		input.Logger.Error("failed to create filestore", zap.Error(err))
		return err
	}
	defer func() {
		if err := fs.Close(); err != nil {
			input.Logger.Error("failed to close filestore client", zap.Error(err))
		}
	}()
	input.Logger.Info("successfully connected to file store")

	rd := redis.NewRedis(s.cacheAddress, "")
	defer func() {
		if err := rd.Close(); err != nil {
			input.Logger.Error("failed to close redis client", zap.Error(err))
		}
	}()
	cache := rediscache.NewTTLCache(rd, cfg.Cache.TTLDuration())
	sls := stagelogstore.NewStore(fs, cache, input.Logger)
	alss := applicationlivestatestore.NewStore(fs, cache, input.Logger)
	las := analysisresultstore.NewStore(fs, input.Logger)
	cmds := commandstore.NewStore(ds, cache, input.Logger)
	is := insightstore.NewStore(fs)
	cmdOutputStore := commandoutputstore.NewStore(fs, input.Logger)
	statCache := rediscache.NewHashCache(rd, defaultPipedStatHashKey)

	// Start a gRPC server for handling PipedAPI requests.
	{
		var (
			verifier = pipedverifier.NewVerifier(
				ctx,
				cfg,
				datastore.NewProjectStore(ds),
				datastore.NewPipedStore(ds),
				input.Logger,
			)
			service = grpcapi.NewPipedAPI(ctx, ds, sls, alss, las, cmds, statCache, cmdOutputStore, input.Logger)
			opts    = []rpc.Option{
				rpc.WithPort(s.pipedAPIPort),
				rpc.WithGracePeriod(s.gracePeriod),
				rpc.WithLogger(input.Logger),
				rpc.WithLogUnaryInterceptor(input.Logger),
				rpc.WithPipedTokenAuthUnaryInterceptor(verifier, input.Logger),
				rpc.WithRequestValidationUnaryInterceptor(),
			}
		)
		if s.tls {
			opts = append(opts, rpc.WithTLS(s.certFile, s.keyFile))
		}
		if s.enableGRPCReflection {
			opts = append(opts, rpc.WithGRPCReflection())
		}
		if input.Flags.Metrics {
			opts = append(opts, rpc.WithPrometheusUnaryInterceptor())
		}

		server := rpc.NewServer(service, opts...)
		group.Go(func() error {
			return server.Run(ctx)
		})
	}

	// Start a gRPC server for handling external API requests.
	{
		var (
			verifier = apikeyverifier.NewVerifier(
				ctx,
				datastore.NewAPIKeyStore(ds),
				input.Logger,
			)
<<<<<<< HEAD
			service = grpcapi.NewAPI(ds, cmds, cmdOutputStore, cfg.Address, input.Logger)
=======
			service = grpcapi.NewAPI(ctx, ds, cmds, cmdOutputStore, cfg.Address, t.Logger)
>>>>>>> bb437d04
			opts    = []rpc.Option{
				rpc.WithPort(s.apiPort),
				rpc.WithGracePeriod(s.gracePeriod),
				rpc.WithLogger(input.Logger),
				rpc.WithLogUnaryInterceptor(input.Logger),
				rpc.WithAPIKeyAuthUnaryInterceptor(verifier, input.Logger),
				rpc.WithRequestValidationUnaryInterceptor(),
			}
		)
		if s.tls {
			opts = append(opts, rpc.WithTLS(s.certFile, s.keyFile))
		}
		if input.Flags.Metrics {
			opts = append(opts, rpc.WithPrometheusUnaryInterceptor())
		}

		server := rpc.NewServer(service, opts...)
		group.Go(func() error {
			return server.Run(ctx)
		})
	}

	encryptDecrypter, err := crypto.NewAESEncryptDecrypter(s.encryptionKeyFile)
	if err != nil {
		input.Logger.Error("failed to create a new AES EncryptDecrypter", zap.Error(err))
		return err
	}

	// Start a gRPC server for handling WebAPI requests.
	{
		verifier, err := jwt.NewVerifier(defaultSigningMethod, s.encryptionKeyFile)
		if err != nil {
			input.Logger.Error("failed to create a new JWT verifier", zap.Error(err))
			return err
		}

		service := grpcapi.NewWebAPI(ctx, ds, fs, sls, alss, cmds, is, rd, cfg.ProjectMap(), encryptDecrypter, input.Logger)
		opts := []rpc.Option{
			rpc.WithPort(s.webAPIPort),
			rpc.WithGracePeriod(s.gracePeriod),
			rpc.WithLogger(input.Logger),
			rpc.WithLogUnaryInterceptor(input.Logger),
			rpc.WithJWTAuthUnaryInterceptor(verifier, webservice.NewRBACAuthorizer(), input.Logger),
			rpc.WithRequestValidationUnaryInterceptor(),
		}
		if s.tls {
			opts = append(opts, rpc.WithTLS(s.certFile, s.keyFile))
		}
		if s.enableGRPCReflection {
			opts = append(opts, rpc.WithGRPCReflection())
		}
		if input.Flags.Metrics {
			opts = append(opts, rpc.WithPrometheusUnaryInterceptor())
		}

		server := rpc.NewServer(service, opts...)
		group.Go(func() error {
			return server.Run(ctx)
		})
	}

	// Start an http server for handling incoming http requests
	// such as auth callbacks, webhook events and
	// serving static assets for web.
	{
		signer, err := jwt.NewSigner(defaultSigningMethod, s.encryptionKeyFile)
		if err != nil {
			input.Logger.Error("failed to create a new signer", zap.Error(err))
			return err
		}

		h := httpapi.NewHandler(
			signer,
			s.staticDir,
			encryptDecrypter,
			cfg.Address,
			cfg.StateKey,
			cfg.ProjectMap(),
			cfg.SharedSSOConfigMap(),
			datastore.NewProjectStore(ds),
			!s.insecureCookie,
			input.Logger,
		)
		httpServer := &http.Server{
			Addr:    fmt.Sprintf(":%d", s.httpPort),
			Handler: h,
		}

		group.Go(func() error {
			return runHTTPServer(ctx, httpServer, s.gracePeriod, input.Logger)
		})
	}

	// Start running admin server.
	{
		var (
			ver   = []byte(version.Get().Version)
			admin = admin.NewAdmin(s.adminPort, s.gracePeriod, input.Logger)
		)

		admin.HandleFunc("/version", func(w http.ResponseWriter, r *http.Request) {
			w.Write(ver)
		})
		admin.HandleFunc("/healthz", func(w http.ResponseWriter, r *http.Request) {
			w.Write([]byte("ok"))
		})
		admin.Handle("/metrics", input.PrometheusMetricsHandlerFor(reg))

		group.Go(func() error {
			return admin.Run(ctx)
		})
	}

	// Wait until all components have finished.
	// A terminating signal or a finish of any components
	// could trigger the finish of server.
	// This ensures that all components are good or no one.
	if err := group.Wait(); err != nil {
		input.Logger.Error("failed while running", zap.Error(err))
		return err
	}
	return nil
}

func runHTTPServer(ctx context.Context, httpServer *http.Server, gracePeriod time.Duration, logger *zap.Logger) error {
	doneCh := make(chan error, 1)
	ctx, cancel := context.WithCancel(ctx)

	go func() {
		defer cancel()
		logger.Info(fmt.Sprintf("start running http server on %s", httpServer.Addr))
		if err := httpServer.ListenAndServe(); err != nil && err != http.ErrServerClosed {
			logger.Error("failed to listen and http server", zap.Error(err))
			doneCh <- err
		}
		doneCh <- nil
	}()

	<-ctx.Done()

	ctx, _ = context.WithTimeout(context.Background(), gracePeriod)
	logger.Info("stopping http server")
	if err := httpServer.Shutdown(ctx); err != nil {
		logger.Error("failed to shutdown http server", zap.Error(err))
	}

	return <-doneCh
}

func loadConfig(file string) (*config.ControlPlaneSpec, error) {
	cfg, err := config.LoadFromYAML(file)
	if err != nil {
		return nil, err
	}
	if cfg.Kind != config.KindControlPlane {
		return nil, fmt.Errorf("wrong configuration kind for control-plane: %v", cfg.Kind)
	}
	return cfg.ControlPlaneSpec, nil
}

func createDatastore(ctx context.Context, cfg *config.ControlPlaneSpec, logger *zap.Logger) (datastore.DataStore, error) {
	switch cfg.Datastore.Type {
	case model.DataStoreFirestore:
		fsConfig := cfg.Datastore.FirestoreConfig
		options := []firestore.Option{
			firestore.WithCredentialsFile(fsConfig.CredentialsFile),
			firestore.WithLogger(logger),
		}
		if p := fsConfig.CollectionNamePrefix; p != "" {
			options = append(options, firestore.WithCollectionNamePrefix(p))
		}
		return firestore.NewFireStore(ctx, fsConfig.Project, fsConfig.Namespace, fsConfig.Environment, options...)

	case model.DataStoreMySQL:
		mqConfig := cfg.Datastore.MySQLConfig
		options := []mysql.Option{
			mysql.WithLogger(logger),
		}
		if mqConfig.UsernameFile != "" || mqConfig.PasswordFile != "" {
			options = append(options, mysql.WithAuthenticationFile(mqConfig.UsernameFile, mqConfig.PasswordFile))
		}
		return mysql.NewMySQL(mqConfig.URL, mqConfig.Database, options...)
	default:
		return nil, fmt.Errorf("unknown datastore type %q", cfg.Datastore.Type)
	}
}

func createFilestore(ctx context.Context, cfg *config.ControlPlaneSpec, logger *zap.Logger) (filestore.Store, error) {
	ctx, cancel := context.WithTimeout(ctx, 5*time.Second)
	defer cancel()

	switch cfg.Filestore.Type {
	case model.FileStoreGCS:
		gcsCfg := cfg.Filestore.GCSConfig
		options := []gcs.Option{
			gcs.WithLogger(logger),
		}
		if gcsCfg.CredentialsFile != "" {
			options = append(options, gcs.WithCredentialsFile(gcsCfg.CredentialsFile))
		}
		return gcs.NewStore(ctx, gcsCfg.Bucket, options...)

	case model.FileStoreS3:
		s3Cfg := cfg.Filestore.S3Config
		options := []s3.Option{
			s3.WithLogger(logger),
		}
		if s3Cfg.CredentialsFile != "" {
			options = append(options, s3.WithCredentialsFile(s3Cfg.CredentialsFile, s3Cfg.Profile))
		}
		if s3Cfg.RoleARN != "" && s3Cfg.TokenFile != "" {
			options = append(options, s3.WithTokenFile(s3Cfg.RoleARN, s3Cfg.TokenFile))
		}
		return s3.NewStore(ctx, s3Cfg.Region, s3Cfg.Bucket, options...)

	case model.FileStoreMINIO:
		minioCfg := cfg.Filestore.MinioConfig
		options := []minio.Option{
			minio.WithLogger(logger),
		}
		s, err := minio.NewStore(minioCfg.Endpoint, minioCfg.Bucket, minioCfg.AccessKeyFile, minioCfg.SecretKeyFile, options...)
		if err != nil {
			return nil, fmt.Errorf("failed to generate minio store: %w", err)
		}
		if minioCfg.AutoCreateBucket {
			if err := s.EnsureBucket(ctx); err != nil {
				return nil, fmt.Errorf("failed to ensure bucket: %w", err)
			}
		}
		return s, nil

	default:
		return nil, fmt.Errorf("unknown filestore type %q", cfg.Filestore.Type)
	}
}

func registerMetrics() *prometheus.Registry {
	r := prometheus.NewRegistry()
	wrapped := prometheus.WrapRegistererWith(map[string]string{
		"pipecd_component": "server",
	}, r)

	wrapped.Register(collectors.NewGoCollector())
	wrapped.Register(collectors.NewProcessCollector(collectors.ProcessCollectorOpts{}))
	wrapped.Register(grpc_prometheus.DefaultServerMetrics)

	cachemetrics.Register(wrapped)
	httpapimetrics.Register(wrapped)
	return r
}<|MERGE_RESOLUTION|>--- conflicted
+++ resolved
@@ -233,11 +233,8 @@
 				datastore.NewAPIKeyStore(ds),
 				input.Logger,
 			)
-<<<<<<< HEAD
-			service = grpcapi.NewAPI(ds, cmds, cmdOutputStore, cfg.Address, input.Logger)
-=======
-			service = grpcapi.NewAPI(ctx, ds, cmds, cmdOutputStore, cfg.Address, t.Logger)
->>>>>>> bb437d04
+
+			service = grpcapi.NewAPI(ctx, ds, cmds, cmdOutputStore, cfg.Address, input.Logger)
 			opts    = []rpc.Option{
 				rpc.WithPort(s.apiPort),
 				rpc.WithGracePeriod(s.gracePeriod),
