--- conflicted
+++ resolved
@@ -5,24 +5,17 @@
   IconButton,
   Link,
   Menu,
-<<<<<<< HEAD
-  Box,
-} from "@mui/material";
-import { MoreVert } from "@mui/icons-material";
-=======
   MenuItem,
   Toolbar,
   Typography,
+  Box,
 } from "@mui/material";
-import { ExitToApp, MoreVert, OpenInNew } from "@mui/icons-material";
+import { ExitToApp, MoreVert } from "@mui/icons-material";
 import ArrowDownIcon from "@mui/icons-material/ArrowDropDown";
-import makeStyles from "@mui/styles/makeStyles";
-import clsx from "clsx";
 import { FC, memo, useEffect, useState } from "react";
-import { NavLink as RouterLink, useLocation } from "react-router-dom";
+import { NavLink as RouterLink } from "react-router-dom";
 import { APP_NAME } from "~/constants/common";
 import { LOGGING_IN_PROJECT, USER_PROJECTS } from "~/constants/localstorage";
->>>>>>> dd6edb8b
 import {
   LOGOUT_ENDPOINT,
   PAGE_PATH_APPLICATIONS,
@@ -35,88 +28,14 @@
   PAGE_PATH_SETTINGS,
   PAGE_PATH_TOP,
 } from "~/constants/path";
-<<<<<<< HEAD
-import { APP_NAME } from "~/constants/common";
-import { LOGGING_IN_PROJECT, USER_PROJECTS } from "~/constants/localstorage";
-import { NavLink as RouterLink } from "react-router-dom";
-import ArrowDownIcon from "@mui/icons-material/ArrowDropDown";
-import logo from "~~/assets/logo.svg";
-import { useAppSelector } from "~/hooks/redux";
-import NavLink from "./NavLink";
-import { IconOpenNewTab, LogoImage } from "./styles";
-
-export const APP_HEADER_HEIGHT = 56;
-
-=======
 import { useAppSelector } from "~/hooks/redux";
 import logo from "~~/assets/logo.svg";
+import NavLink from "./NavLink";
+
+import { IconOpenNewTab, LogoImage } from "./styles";
 
 export const APP_HEADER_HEIGHT = 56;
 
-const useStyles = makeStyles((theme) => ({
-  root: {
-    zIndex: theme.zIndex.drawer + 1,
-    height: APP_HEADER_HEIGHT,
-  },
-  logo: {
-    height: APP_HEADER_HEIGHT,
-  },
-  left: {
-    flexGrow: 1,
-    display: "flex",
-    alignItems: "center",
-  },
-  appIcon: {
-    marginRight: theme.spacing(2),
-    width: theme.spacing(4),
-    height: theme.spacing(4),
-  },
-  userAvatar: {
-    width: theme.spacing(4),
-    height: theme.spacing(4),
-  },
-  projectName: {
-    marginLeft: theme.spacing(1),
-    textTransform: "none",
-  },
-  right: {
-    height: "100%",
-    overflow: "hidden",
-    display: "flex",
-    alignItems: "center",
-    "&:hover": {
-      color: theme.palette.grey[400],
-    },
-  },
-  link: {
-    marginRight: theme.spacing(2),
-    display: "inline-flex",
-    height: "100%",
-    alignItems: "center",
-    "&:hover": {
-      color: theme.palette.grey[100],
-      textDecoration: "none",
-    },
-  },
-  activeLink: {
-    borderBottom: `4px solid ${theme.palette.background.paper}`,
-  },
-  iconButton: {
-    padding: 0,
-  },
-  iconOpenInNew: {
-    fontSize: "0.95rem",
-    marginLeft: "5px",
-    marginBottom: "-2px",
-    color: "rgba(0, 0, 0, 0.5)",
-  },
-  menuItem: {
-    color: "#283778",
-    textDecorationLine: "none",
-  },
-}));
-
->>>>>>> dd6edb8b
 export const Header: FC = memo(function Header() {
   const me = useAppSelector((state) => state.me);
   const [userAnchorEl, setUserAnchorEl] = useState<HTMLButtonElement | null>(
@@ -217,19 +136,12 @@
                   textTransform: "none",
                 }}
               >
-<<<<<<< HEAD
-                <Avatar sx={{ width: 32, height: 32 }} src={me.avatarUrl} />
-              </IconButton>
-              <Typography variant="body2">{me.subject}</Typography>
-=======
                 <Avatar
-                  className={classes.userAvatar}
+                  sx={{ width: 32, height: 32, mr: 1 }}
                   src={me.avatarUrl}
-                  style={{ marginRight: 8 }}
                 />
                 {me.subject}
               </Button>
->>>>>>> dd6edb8b
             </>
           ) : (
             <NavLink href={PAGE_PATH_LOGIN} active={false}>
