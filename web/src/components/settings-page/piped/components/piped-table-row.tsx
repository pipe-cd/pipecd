--- conflicted
+++ resolved
@@ -19,13 +19,8 @@
 import { MoreVert as MoreVertIcon } from "@material-ui/icons";
 import clsx from "clsx";
 import dayjs from "dayjs";
-<<<<<<< HEAD
-import { Prism as SyntaxHighlighter } from 'react-syntax-highlighter';
-import { coy } from 'react-syntax-highlighter/dist/esm/styles/prism';
-=======
 import { Prism as SyntaxHighlighter } from "react-syntax-highlighter";
 import { coy } from "react-syntax-highlighter/dist/esm/styles/prism";
->>>>>>> 263f950d
 import * as React from "react";
 import { FC, memo, useCallback, useState } from "react";
 import { CopyIconButton } from "~/components/copy-icon-button";
