--- conflicted
+++ resolved
@@ -64,16 +64,16 @@
   deployment.setStatusReason(o.statusReason);
   deployment.setSummary(o.summary);
   deployment.setUpdatedAt(o.updatedAt);
-<<<<<<< HEAD
-  o.gitPath && deployment.setGitPath(createGitPathFromObject(o.gitPath));
-  o.trigger && deployment.setTrigger(createTriggerFromObject(o.trigger));
-  o.stagesList &&
-=======
-  deployment.setVersion(o.version);
-  if (o.gitPath) deployment.setGitPath(createGitPathFromObject(o.gitPath));
-  if (o.trigger) deployment.setTrigger(createTriggerFromObject(o.trigger));
-  if (o.stagesList)
->>>>>>> b478c614
+    
+ if (o.gitPath) {
+    deployment.setGitPath(createGitPathFromObject(o.gitPath));
+  }
+  if (o.trigger) {
+    deployment.setTrigger(createTriggerFromObject(o.trigger));
+  }
+  if (o.stagesList) {
     deployment.setStagesList(createPipelineFromObject(o.stagesList));
+  }
+
   return deployment;
 }