--- conflicted
+++ resolved
@@ -265,7 +265,6 @@
 	return
 }
 
-<<<<<<< HEAD
 func makeActionLogURL() string {
 	serverURL := os.Getenv(githubServerURLEnv)
 	if serverURL == "" {
@@ -283,11 +282,11 @@
 	}
 
 	return fmt.Sprintf("%s/%s/actions/runs/%s", serverURL, repoURL, runID)
-=======
+}
+
 func makeTitleText(app *ApplicationInfo) string {
 	if app.Env == "" {
 		return fmt.Sprintf(appInfoWithoutEnvFormat, app.ApplicationName, app.ApplicationURL, strings.ToLower(app.ApplicationKind))
 	}
 	return fmt.Sprintf(appInfoWithEnvFormat, app.ApplicationName, app.ApplicationURL, app.Env, strings.ToLower(app.ApplicationKind))
->>>>>>> 6099bf0f
 }